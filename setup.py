--- conflicted
+++ resolved
@@ -67,13 +67,8 @@
         "Programming Language :: Python :: 3",
         "Topic :: Scientific/Engineering :: Physics",
     ],
-<<<<<<< HEAD
-    setup_requires=["tensorflow>=2.1"],
-    install_requires=["numpy", "tensorflow>=2.1", "scipy", "cma", "joblib"],
-=======
     setup_requires=requirements,
     install_requires=requirements,
->>>>>>> e81af30d
     extras_require={
         "docs": ["sphinx", "sphinx_rtd_theme", "recommonmark", "sphinxcontrib-bibtex"],
         "tests": ["cirq"],
