--- conflicted
+++ resolved
@@ -92,15 +92,9 @@
     # Perform evolution
     initial_state = np.ones(2 ** nqubits) / np.sqrt(2 ** nqubits)
     final_state = evolve(final_time=T, initial_state=initial_state)
-<<<<<<< HEAD
-    output_dec = (np.abs(final_state)**2).argmax()
-    max_output = "{0:0{bits}b}".format(output_dec, bits = nqubits)
-    max_prob = (np.abs(final_state)**2).max()
-=======
     output_dec = (np.abs(K.to_numpy(final_state))**2).argmax()
     max_output = "{0:0{bits}b}".format(output_dec, bits = nqubits)
     max_prob = (np.abs(K.to_numpy(final_state))**2).max()
->>>>>>> 47ad4adc
     print("Exact cover instance with {} qubits.\n".format(nqubits))
     if solution:
         print('Known solution: {}\n'.format(''.join(solution)))
