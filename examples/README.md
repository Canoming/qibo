--- conflicted
+++ resolved
@@ -18,11 +18,8 @@
 - [Shor's factorization algorithm](shor/README.md)
 - [Determining the proton content with proton with a quantum computer](qPDF/qPDF.ipynb)
 - [Maximal violation of Bell inequalities variationally](bell-variational/README.md)
-<<<<<<< HEAD
 - [Feedback-based ALgorithm for Quantum OptimizatioN - FALQON](falqon/README.md)
-=======
 - [A general Grover model](grover/README.md)
->>>>>>> 6451276d
 
 In the `benchmarks` folder we have included examples concerning:
 - A generic benchmark script for multiple circuits (`benchmarks/main.py`)
