--- conflicted
+++ resolved
@@ -46,12 +46,8 @@
     return acc_dict
 
 
-<<<<<<< HEAD
-def main(nqubits_list, dt, solver, dense=True, accelerators=None):
-=======
 def main(nqubits, dt, solver, backend, trotter=False, accelerators=None,
          filename=None):
->>>>>>> 47ad4adc
     """Performs adiabatic evolution with critical TFIM as the "hard" Hamiltonian."""
     qibo.set_backend(backend)
     if accelerators is not None:
@@ -87,22 +83,11 @@
     print(f"trotter = {trotter}, accelerators = {accelerators}")
     print("Hamiltonians created in:", logs[-1]["hamiltonian_creation_time"])
 
-<<<<<<< HEAD
-    for nqubits in nqubits_list:
-        start_time = time.time()
-        h0 = hamiltonians.X(nqubits, dense=dense)
-        h1 = hamiltonians.TFIM(nqubits, h=1.0, dense=dense)
-        ham_creation_time = time.time() - start_time
-        print(f"\nnqubits = {nqubits}, solver = {solver}")
-        print(f"dense = {dense}, accelerators = {accelerators}")
-        print("Hamiltonians created in:", ham_creation_time)
-=======
     start_time = time.time()
     evolution = models.AdiabaticEvolution(h0, h1, lambda t: t, dt=dt, solver=solver,
                                           accelerators=accelerators)
     logs[-1]["creation_time"] = time.time() - start_time
     print("Evolution model created in:", logs[-1]["creation_time"])
->>>>>>> 47ad4adc
 
     start_time = time.time()
     final_psi = evolution(final_time=1.0)
