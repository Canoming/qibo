--- conflicted
+++ resolved
@@ -31,17 +31,6 @@
 
     @abc.abstractmethod
     def apply_gate(self, gate, state, nqubits): # pragma: no cover
-<<<<<<< HEAD
-        raise_error(NotImplementedError)
-
-    @abc.abstractmethod
-    def apply_gate_density_matrix(self, gate, state, nqubits): # pragma: no cover
-        raise_error(NotImplementedError)
-
-    @abc.abstractmethod
-    def execute_circuit(self, circuit, nshots=None): # pragma: no cover
-=======
->>>>>>> ead72483
         raise_error(NotImplementedError)
 
     @abc.abstractmethod
@@ -210,10 +199,7 @@
                                        "different one using ``qibo.set_device``.")
 
     def execute_circuit_repeated(self, circuit, initial_state=None, nshots=None):
-<<<<<<< HEAD
-=======
         if nshots is None: nshots = 1
->>>>>>> ead72483
         results = []
         nqubits = circuit.nqubits
         for _ in range(nshots):
@@ -333,8 +319,6 @@
         raise_error(NotImplementedError)
 
     @abc.abstractmethod
-<<<<<<< HEAD
-=======
     def calculate_eigenvalues(self, matrix, k=6): # pragma: no cover
         raise_error(NotImplementedError)
 
@@ -359,7 +343,6 @@
         raise_error(NotImplementedError)
 
     @abc.abstractmethod
->>>>>>> ead72483
     def assert_allclose(self, value, target, rtol=1e-7, atol=0.0): # pragma: no cover
         raise_error(NotImplementedError)
 
