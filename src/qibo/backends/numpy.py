--- conflicted
+++ resolved
@@ -234,16 +234,6 @@
         self.backend.random.seed(seed)
 
 
-<<<<<<< HEAD
-class IcarusQBackend(NumpyBackend):
-
-    def __init__(self):
-        super().__init__()
-        # TODO: Implement experiment switcher
-        from qibo.hardware.experiments import IcarusQ
-        self.name = "icarusq"
-        self.experiment = IcarusQ()
-=======
 class NumpyDefaultEinsumBackend(NumpyBackend):
 
     def __init__(self):
@@ -260,4 +250,12 @@
         self.name = "numpy_matmuleinsum"
         self.custom_gates = False
         self.custom_einsum = "MatmulEinsum"
->>>>>>> 988ec6bb
+
+
+class IcarusQBackend(NumpyBackend):
+
+    def __init__(self):
+        super().__init__()
+        from qibo.hardware.experiments import IcarusQ
+        self.name = "icarusq"
+        self.experiment = IcarusQ()