import os
from qibo import config
from qibo.config import raise_error, log, warnings


class Backend:

    def __init__(self):
        self.available_backends = {}
        active_backend = "numpy"

        # check if numpy is installed
        if self.check_availability("numpy"):
            from qibo.backends.numpy import NumpyDefaultEinsumBackend, NumpyMatmulEinsumBackend
            self.available_backends["numpy"] = NumpyDefaultEinsumBackend
            self.available_backends["numpy_defaulteinsum"] = NumpyDefaultEinsumBackend
            self.available_backends["numpy_matmuleinsum"] = NumpyMatmulEinsumBackend
        else:  # pragma: no cover
            raise_error(ModuleNotFoundError, "Numpy is not installed.")

        # check if tensorflow is installed and use it as default backend.
        if self.check_availability("tensorflow"):
            from qibo.backends.tensorflow import TensorflowDefaultEinsumBackend, TensorflowMatmulEinsumBackend
            os.environ["TF_CPP_MIN_LOG_LEVEL"] = str(config.LOG_LEVEL)
            import tensorflow as tf
            self.available_backends["defaulteinsum"] = TensorflowDefaultEinsumBackend
            self.available_backends["matmuleinsum"] = TensorflowMatmulEinsumBackend
            self.available_backends["tensorflow_defaulteinsum"] = TensorflowDefaultEinsumBackend
            self.available_backends["tensorflow_matmuleinsum"] = TensorflowMatmulEinsumBackend
            if _check_availability("qibo_sim_tensorflow"):
                self.available_backends["custom"] = TensorflowCustomBackend
                self.available_backends["tensorflow"] = TensorflowCustomBackend
            else: # pragma: no cover
                log.warning("Einsum will be used to apply gates with Tensorflow. "
                            "Removing custom operators from available backends.")
                self.available_backends["tensorflow"] = TensorflowDefaultEinsumBackend
<<<<<<< HEAD
=======
            else:
                from qibo.backends.tensorflow import TensorflowCustomBackend
                self.available_backends["custom"] = TensorflowCustomBackend
                self.available_backends["tensorflow"] = TensorflowCustomBackend
>>>>>>> b99568ae
            active_backend = "tensorflow"
        else:  # pragma: no cover
            # case not tested because CI has tf installed
            log.warning("Tensorflow is not installed. Falling back to numpy. "
                        "Numpy does not support Qibo custom operators and GPU. "
                        "Einsum will be used to apply gates on CPU.")
            # use numpy for defaulteinsum and matmuleinsum backends
            self.available_backends["defaulteinsum"] = NumpyDefaultEinsumBackend
            self.available_backends["matmuleinsum"] = NumpyMatmulEinsumBackend

        self.constructed_backends = {}
        self._active_backend = None
        self.qnp = self.construct_backend("numpy_defaulteinsum")
        # Create the default active backend
        if "QIBO_BACKEND" in os.environ: # pragma: no cover
            self.active_backend = os.environ.get("QIBO_BACKEND")
        self.active_backend = active_backend

    @property
    def active_backend(self):
        return self._active_backend

    @active_backend.setter
    def active_backend(self, name):
        self._active_backend = self.construct_backend(name)

    def construct_backend(self, name):
        """Constructs and returns a backend.

        If the backend already exists in previously constructed backends then
        the existing object is returned.

        Args:
            name (str): Name of the backend to construct.
                See ``available_backends`` for the list of supported names.

        Returns:
            Backend object.
        """
        if name not in self.constructed_backends:
            if name not in self.available_backends:
                available = [" - {}: {}".format(n, b.description)
                             for n, b in self.available_backends.items()]
                available = "\n".join(available)
                raise_error(ValueError, "Unknown backend {}. Please select one of "
                                        "the available backends:\n{}."
                                        "".format(name, available))
            new_backend = self.available_backends.get(name)()
            if self.active_backend is not None:
                new_backend.set_precision(self.active_backend.precision)
                if self.active_backend.default_device is not None:
                    new_backend.set_device(self.active_backend.default_device)
            self.constructed_backends[name] = new_backend
        return self.constructed_backends.get(name)

    def __getattr__(self, x):
        return getattr(self.active_backend, x)

    def __str__(self):
        return self.active_backend.name

    def __repr__(self):
        return str(self)

    @staticmethod
    def check_availability(module_name):
        """Check if module is installed.

        Args:
            module_name (str): module name.

        Returns:
            True if the module is installed, False otherwise.
        """
        from pkgutil import iter_modules
        return module_name in (name for _, name, _ in iter_modules())


K = Backend()
numpy_matrices = K.qnp.matrices


def set_backend(backend="custom"):
    """Sets backend used for mathematical operations and applying gates.

    The following backends are available:
    'custom': Tensorflow backend with custom operators for applying gates,
    'defaulteinsum': Tensorflow backend that applies gates using ``tf.einsum``,
    'matmuleinsum': Tensorflow backend that applies gates using ``tf.matmul``,
    'numpy_defaulteinsum': Numpy backend that applies gates using ``np.einsum``,
    'numpy_matmuleinsum': Numpy backend that applies gates using ``np.matmul``,

    Args:
        backend (str): A backend from the above options.
    """
    if not config.ALLOW_SWITCHERS and backend != K.name:
        warnings.warn("Backend should not be changed after allocating gates.",
                      category=RuntimeWarning)
    K.active_backend = backend


def get_backend():
    """Get backend used to implement gates.

    Returns:
        A string with the backend name.
    """
    return K.name


def set_precision(dtype='double'):
    """Set precision for states and gates simulation.

    Args:
        dtype (str): possible options are 'single' for single precision
            (complex64) and 'double' for double precision (complex128).
    """
    if not config.ALLOW_SWITCHERS and dtype != K.precision:
        warnings.warn("Precision should not be changed after allocating gates.",
                      category=RuntimeWarning)
    for bk in K.constructed_backends.values():
        bk.set_precision(dtype)
        bk.matrices.allocate_matrices()


def get_precision():
    """Get precision for states and gates simulation.

    Returns:
        A string with the precision name ('single', 'double').
    """
    return K.precision


def set_device(name):
    """Set default execution device.

    Args:
        name (str): Device name. Should follow the pattern
            '/{device type}:{device number}' where device type is one of
            CPU or GPU.
    """
    if not config.ALLOW_SWITCHERS and name != K.default_device:
        warnings.warn("Device should not be changed after allocating gates.",
                      category=RuntimeWarning)
    for bk in K.constructed_backends.values():
        bk.set_device(name)
        with bk.device(bk.default_device):
            bk.matrices.allocate_matrices()


def get_device():
    return K.default_device<|MERGE_RESOLUTION|>--- conflicted
+++ resolved
@@ -34,13 +34,6 @@
                 log.warning("Einsum will be used to apply gates with Tensorflow. "
                             "Removing custom operators from available backends.")
                 self.available_backends["tensorflow"] = TensorflowDefaultEinsumBackend
-<<<<<<< HEAD
-=======
-            else:
-                from qibo.backends.tensorflow import TensorflowCustomBackend
-                self.available_backends["custom"] = TensorflowCustomBackend
-                self.available_backends["tensorflow"] = TensorflowCustomBackend
->>>>>>> b99568ae
             active_backend = "tensorflow"
         else:  # pragma: no cover
             # case not tested because CI has tf installed
