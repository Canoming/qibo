--- conflicted
+++ resolved
@@ -5,46 +5,6 @@
 from qibo.backends.tensorflow import TensorflowCustomBackend, TensorflowDefaultEinsumBackend, TensorflowMatmulEinsumBackend
 
 
-<<<<<<< HEAD
-AVAILABLE_BACKENDS = {
-    "custom": TensorflowCustomBackend,
-    "tensorflow": TensorflowCustomBackend,
-    "defaulteinsum": TensorflowDefaultEinsumBackend,
-    "matmuleinsum": TensorflowMatmulEinsumBackend,
-    "tensorflow_defaulteinsum": TensorflowDefaultEinsumBackend,
-    "tensorflow_matmuleinsum": TensorflowMatmulEinsumBackend,
-    "numpy": NumpyDefaultEinsumBackend,
-    "numpy_defaulteinsum": NumpyDefaultEinsumBackend,
-    "numpy_matmuleinsum": NumpyMatmulEinsumBackend
-}
-
-_CONSTRUCTED_BACKENDS = {}
-def _construct_backend(name):
-    if name not in _CONSTRUCTED_BACKENDS:
-        if name not in AVAILABLE_BACKENDS:
-            available = ", ".join(list(AVAILABLE_BACKENDS.keys()))
-            raise_error(ValueError, "Unknown backend {}. Please select one of "
-                                    "the available backends: {}."
-                                    "".format(name, available))
-        _CONSTRUCTED_BACKENDS[name] = AVAILABLE_BACKENDS.get(name)()
-    return _CONSTRUCTED_BACKENDS.get(name)
-
-numpy_backend = _construct_backend("numpy_defaulteinsum")
-numpy_matrices = numpy_backend.matrices
-
-
-# Select the default backend engine
-if "QIBO_BACKEND" in os.environ: # pragma: no cover
-    _BACKEND_NAME = os.environ.get("QIBO_BACKEND")
-    if _BACKEND_NAME not in AVAILABLE_BACKENDS: # pragma: no cover
-        _available_names = ", ".join(list(AVAILABLE_BACKENDS.keys()))
-        raise_error(ValueError, "Environment variable `QIBO_BACKEND` has "
-                                "unknown value {}. Please select one of {}."
-                                "".format(_BACKEND_NAME, _available_names))
-    K = AVAILABLE_BACKENDS.get(_BACKEND_NAME)()
-else:
-    try:
-=======
 class Backend:
 
     def __init__(self):
@@ -110,37 +70,22 @@
 
     def initialize_tensorflow(self):
         """Initializes active Tensorflow backend (if available)."""
->>>>>>> 84d8e410
         os.environ["TF_CPP_MIN_LOG_LEVEL"] = str(config.LOG_LEVEL)
         import tensorflow as tf
         import qibo.tensorflow.custom_operators as op
         if not op._custom_operators_loaded: # pragma: no cover
             log.warning("Einsum will be used to apply gates with Tensorflow. "
                         "Removing custom operators from available backends.")
-<<<<<<< HEAD
-            AVAILABLE_BACKENDS.pop("custom")
-            AVAILABLE_BACKENDS["tensorflow"] = TensorflowDefaultEinsumBackend
-        K = AVAILABLE_BACKENDS.get("tensorflow")()
-    except ModuleNotFoundError: # pragma: no cover
-=======
             self.available_backends.pop("custom")
             self.available_backends["tensorflow"] = TensorflowDefaultEinsumBackend
         self.active_backend = "tensorflow"
 
     def initialize_numpy(self): # pragma: no cover
         """Initializes active numpy backend (if Tensorflow is not available)."""
->>>>>>> 84d8e410
         # case not tested because CI has tf installed
         log.warning("Tensorflow is not installed. Falling back to numpy. "
                     "Numpy does not support Qibo custom operators and GPU. "
                     "Einsum will be used to apply gates on CPU.")
-<<<<<<< HEAD
-        AVAILABLE_BACKENDS = {k: v for k, v in AVAILABLE_BACKENDS.items()
-                              if "numpy" in k}
-        AVAILABLE_BACKENDS["defaulteinsum"] = NumpyDefaultEinsumBackend
-        AVAILABLE_BACKENDS["matmuleinsum"] = NumpyMatmulEinsumBackend
-        K = AVAILABLE_BACKENDS.get("numpy")()
-=======
         # remove Tensorflow backends
         self.available_backends.pop("custom")
         self.available_backends.pop("tensorflow")
@@ -163,7 +108,6 @@
 
 K = Backend()
 numpy_matrices = K.qnp.matrices
->>>>>>> 84d8e410
 
 
 def set_backend(backend="custom"):
@@ -179,19 +123,10 @@
     Args:
         backend (str): A backend from the above options.
     """
-<<<<<<< HEAD
-    bk = _construct_backend(backend)
-    if not config.ALLOW_SWITCHERS and backend != K.name:
-        warnings.warn("Backend should not be changed after allocating gates.",
-                      category=RuntimeWarning)
-    K.assign(bk)
-    K.qnp = numpy_backend
-=======
     if not config.ALLOW_SWITCHERS and backend != K.name:
         warnings.warn("Backend should not be changed after allocating gates.",
                       category=RuntimeWarning)
     K.active_backend = backend
->>>>>>> 84d8e410
 
 
 def get_backend():
