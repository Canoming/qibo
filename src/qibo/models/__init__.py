--- conflicted
+++ resolved
@@ -1,9 +1,5 @@
 from qibo.models.circuit import Circuit, QFT
 from qibo.models.evolution import StateEvolution, AdiabaticEvolution
-<<<<<<< HEAD
 from qibo.models.variational import VQE, QAOA, FALQON
-=======
-from qibo.models.variational import VQE, QAOA
 from qibo.models.grover import Grover
->>>>>>> 6451276d
 from qibo.models import hep