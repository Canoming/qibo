# -*- coding: utf-8 -*-
# @authors: S. Carrazza and A. Garcia
import sys
from typing import Dict, List, Optional, Sequence, Tuple

QASM_GATES = {"h": "H", "x": "X", "y": "Y", "z": "Z",
              "rx": "RX", "ry": "RY", "rz": "RZ",
              "cx": "CNOT", "swap": "SWAP",
              "crz": "CZPow", "ccx": "TOFFOLI"}
PARAMETRIZED_GATES = {"rx", "ry", "rz", "crz"}


class Gate(object):
    """The base class for gate implementation.

    All gates should inherit this class.

    Attributes:
        name: Name of the gate.
        target_qubits: Tuple with ids of target qubits.
    """

    def __init__(self):
        self.name = None
        self.is_channel = False
        self.is_controlled_by = False
        self.parameters = []

        self.target_qubits = tuple()
        self._control_qubits = tuple()

        self._nqubits = None
        self._nstates = None

    @property
    def control_qubits(self) -> Tuple[int]:
        """Tuple with ids of control qubits sorted in increasing order."""
        return self._control_qubits

    @control_qubits.setter
    def control_qubits(self, q: Sequence[int]):
        """Sets control qubits sorted."""
        self._control_qubits = tuple(sorted(q))

    @property
    def qubits(self) -> Tuple[int]:
        """Tuple with ids of all qubits (control and target) that the gate acts."""
        return self.control_qubits + self.target_qubits

    @staticmethod
    def _reduction_number(q: int, global_qubits: List[int]) -> int:
        """Returns number of global qubits that are before qubit ``q``.

        Helper method for ``reduce``.
        """
        for i, gq in enumerate(global_qubits):
            if gq > q:
                return i
        return i + 1

    def reduce(self, global_qubits: List[int]):
        """Reduces target and control qubits according to global qubits.

        Used only by distributed circuits.
        """
        self.target_qubits = tuple(q - self._reduction_number(q, global_qubits)
                                   for q in self.target_qubits)
        self.control_qubits = tuple(q - self._reduction_number(q, global_qubits)
                                    for q in self.control_qubits)

    @property
    def nqubits(self) -> int:
        """Number of qubits in the circuit that the gate is part of.

        This is set automatically when the gate is added on a circuit or
        when the gate is called on a state. The user should not set this.
        """
        if self._nqubits is None:
            raise ValueError("Accessing number of qubits for gate {} but "
                             "this is not yet set.".format(self))
        return self._nqubits

    @property
    def nstates(self) -> int:
        if self._nstates is None:
            raise ValueError("Accessing number of qubits for gate {} but "
                             "this is not yet set.".format(self))
        return self._nstates

    @nqubits.setter
    def nqubits(self, n: int):
        """Sets the total number of qubits that this gate acts on.

        This setter is used by `circuit.add` if the gate is added in a circuit
        or during `__call__` if the gate is called directly on a state.
        The user is not supposed to set `nqubits` by hand.
        """
        if self._nqubits is not None:
            raise ValueError("The number of qubits for this gates is already "
                             "set to {}.".format(self._nqubits))
        self._nqubits = n
        self._nstates = 2**n

    def controlled_by(self, *q: int) -> "Gate":
        """Controls the gate on (arbitrarily many) qubits.

        Args:
            *q (int): Ids of the qubits that the gate will be controlled on.

        Returns:
            A :class:`qibo.base.gates.Gate` object in with the corresponding gate being
            controlled in the given qubits.
        """
        if self.control_qubits:
            raise ValueError("Cannot use `controlled_by` method on gate {} "
                             "because it is already controlled by {}."
                             "".format(self, self.control_qubits))
        if self._nqubits is not None:
            raise RuntimeError("Cannot use controlled_by on a gate that is "
                               "part of a Circuit or has been called on a "
                               "state.")
        if q:
            self.is_controlled_by = True
            self.control_qubits = q
        return self

    def __call__(self, state, is_density_matrix):
        """Acts with the gate on a given state vector:

        Args:
            state: Input state vector.
                The type and shape of this depend on the backend.

        Returns:
            The state vector after the action of the gate.
        """
        raise NotImplementedError


class H(Gate):
    """The Hadamard gate.

    Args:
        q (int): the qubit id number.
    """

    def __init__(self, q):
        super(H, self).__init__()
        self.name = "h"
        self.target_qubits = (q,)


class X(Gate):
    """The Pauli X gate.

    Args:
        q (int): the qubit id number.
    """
    _MODULE = sys.modules[__name__]

    def __init__(self, q):
        super(X, self).__init__()
        self.name = "x"
        self.target_qubits = (q,)

    def controlled_by(self, *q):
        """Fall back to CNOT and Toffoli if controls are one or two."""
        if len(q) == 1:
            gate = getattr(self._MODULE, "CNOT")(q[0], self.target_qubits[0])
        elif len(q) == 2:
            gate = getattr(self._MODULE, "TOFFOLI")(q[0], q[1], self.target_qubits[0])
        else:
            gate = super(X, self).controlled_by(*q)
        return gate


class Y(Gate):
    """The Pauli Y gate.

    Args:
        q (int): the qubit id number.
    """

    def __init__(self, q):
        super(Y, self).__init__()
        self.name = "y"
        self.target_qubits = (q,)


class Z(Gate):
    """The Pauli Z gate.

    Args:
        q (int): the qubit id number.
    """

    _MODULE = sys.modules[__name__]

    def __init__(self, q):
        super(Z, self).__init__()
        self.name = "z"
        self.target_qubits = (q,)

    def controlled_by(self, *q):
        """Fall back to CZ if control is one."""
        if len(q) == 1:
            gate = getattr(self._MODULE, "CZ")(q[0], self.target_qubits[0])
        else:
<<<<<<< HEAD
            gate = super(X, self).controlled_by(*q)
=======
            gate = super(Z, self).controlled_by(*q)
>>>>>>> 5da13fb8
        return gate


class M(Gate):
    """The Measure Z gate.

    Args:
        *q (int): id numbers of the qubits to measure.
            It is possible to measure multiple qubits using ``gates.M(0, 1, 2, ...)``.
            If the qubits to measure are held in an iterable (eg. list) the ``*``
            operator can be used, for example ``gates.M(*[0, 1, 4])`` or ``gates.M(*range(5))``.
        register_name: Optional name of the register to distinguish it from
            other registers when used in circuits.
    """

    def __init__(self, *q, register_name: Optional[str] = None):
        super(M, self).__init__()
        self.name = "measure"
        self.target_qubits = tuple(q)
        self._control_qubits = tuple()
        self.register_name = register_name

        self._unmeasured_qubits = None # Tuple
        self._reduced_target_qubits = None # List

    def _add(self, qubits: Tuple[int]):
        """Adds target qubits to a measurement gate.

        This method is only used for creating the global measurement gate used
        by the `models.Circuit`.
        The user is not supposed to use this method and a `ValueError` is
        raised if he does so.

        Args:
            qubits: Tuple of qubit ids to be added to the measurement's qubits.
        """
        if self._unmeasured_qubits is not None:
            raise RuntimeError("Cannot add qubits to a measurement gate that "
                               "was executed.")
        self.target_qubits += qubits

    def _set_unmeasured_qubits(self):
        if self._nqubits is None:
            raise ValueError("Cannot calculate set of unmeasured qubits if "
                             "the number of qubits in the circuit is unknown.")
        if self._unmeasured_qubits is not None:
            raise RuntimeError("Cannot recalculate unmeasured qubits.")
        target_qubits = set(self.target_qubits)
        unmeasured_qubits = []
        reduced_target_qubits = dict()
        for i in range(self.nqubits):
            if i in target_qubits:
                reduced_target_qubits[i] = i - len(unmeasured_qubits)
            else:
                unmeasured_qubits.append(i)

        self._unmeasured_qubits = tuple(unmeasured_qubits)
        self._reduced_target_qubits = list(reduced_target_qubits[i]
                                           for i in self.target_qubits)

    @property
    def unmeasured_qubits(self) -> Tuple[int]:
        """Tuple with ids of unmeasured qubits sorted in increasing order.

        This is useful when tracing out unmeasured qubits to calculate
        probabilities.
        """
        if self._unmeasured_qubits is None:
            self._set_unmeasured_qubits()
        return self._unmeasured_qubits

    @property
    def reduced_target_qubits(self) -> List[int]:
        if self._unmeasured_qubits is None:
            self._set_unmeasured_qubits()
        return self._reduced_target_qubits

    def controlled_by(self, *q):
        """"""
        raise NotImplementedError("Measurement gates cannot be controlled.")


class RX(Gate):
    """Rotation around the X-axis of the Bloch sphere.

    Corresponds to the following unitary matrix

    .. math::
        \\begin{pmatrix}
        \\cos \\frac{\\theta }{2}  &
        -i\\sin \\frac{\\theta }{2} \\\\
        -i\\sin \\frac{\\theta }{2}  &
        \\cos \\frac{\\theta }{2} \\\\
        \\end{pmatrix}

    Args:
        q (int): the qubit id number.
        theta (float): the rotation angle.
    """

    def __init__(self, q, theta):
        super(RX, self).__init__()
        self.name = "rx"
        self.target_qubits = (q,)
        self.theta = theta


class RY(Gate):
    """Rotation around the Y-axis of the Bloch sphere.

    Corresponds to the following unitary matrix

    .. math::
        \\begin{pmatrix}
        \\cos \\frac{\\theta }{2}  &
        -\\sin \\frac{\\theta }{2} \\\\
        \\sin \\frac{\\theta }{2}  &
        \\cos \\frac{\\theta }{2} \\\\
        \\end{pmatrix}

    Args:
        q (int): the qubit id number.
        theta (float): the rotation angle.
    """

    def __init__(self, q, theta):
        super(RY, self).__init__()
        self.name = "ry"
        self.target_qubits = (q,)
        self.theta = theta


class RZ(Gate):
    """Rotation around the X-axis of the Bloch sphere.

    Corresponds to the following unitary matrix

    .. math::
        \\begin{pmatrix}
        e^{-i \\theta / 2} & 0 \\\\
        0 & e^{i \\theta / 2} \\\\
        \\end{pmatrix}

    Args:
        q (int): the qubit id number.
        theta (float): the rotation angle.
    """

    def __init__(self, q, theta):
        super(RZ, self).__init__()
        self.name = "rz"
        self.target_qubits = (q,)
        self.theta = theta


class CNOT(Gate):
    """The Controlled-NOT gate.

    Args:
        q0 (int): the control qubit id number.
        q1 (int): the target qubit id number.
    """

    def __init__(self, q0, q1):
        super(CNOT, self).__init__()
        self.name = "cx"
        self.control_qubits = (q0,)
        self.target_qubits = (q1,)


class CZ(Gate):
    """The Controlled-Phase gate.

    Corresponds to the following unitary matrix

    .. math::
        \\begin{pmatrix}
        1 & 0 & 0 & 0 \\\\
        0 & 1 & 0 & 0 \\\\
        0 & 0 & 1 & 0 \\\\
        0 & 0 & 0 & -1 \\\\
        \\end{pmatrix}

    Args:
        q0 (int): the control qubit id number.
        q1 (int): the target qubit id number.
    """

    def __init__(self, q0, q1):
        super(CZ, self).__init__()
        self.name = "cz"
        self.control_qubits = (q0,)
        self.target_qubits = (q1,)


class CZPow(Gate):
    """Controlled rotation around the Z-axis of the Bloch sphere.

    Corresponds to the following unitary matrix

    .. math::
        \\begin{pmatrix}
        1 & 0 & 0 & 0 \\\\
        0 & 1 & 0 & 0 \\\\
        0 & 0 & 1 & 0 \\\\
        0 & 0 & 0 & e^{i \\theta } \\\\
        \\end{pmatrix}

    Note that this differs from the :class:`qibo.base.gates.RZ` gate.

    Args:
        q0 (int): the control qubit id number.
        q1 (int): the target qubit id number.
        theta (float): the rotation angle.
    """

    def __init__(self, q0, q1, theta):
        super(CZPow, self).__init__()
        self.name = "crz"
        self.control_qubits = (q0,)
        self.target_qubits = (q1,)
        self.theta = theta


class SWAP(Gate):
    """The swap gate.

    Args:
        q0 (int): the first qubit to be swapped id number.
        q1 (int): the second qubit to be swapped id number.
    """

    def __init__(self, q0, q1):
        super(SWAP, self).__init__()
        self.name = "swap"
        self.target_qubits = (q0, q1)


class fSim(Gate):
    """The fSim gate defined in `arXiv:2001.08343 <https://arxiv.org/abs/2001.08343>`_.

    Corresponds to the following unitary matrix

    .. math::
        \\begin{pmatrix}
        1 & 0 & 0 & 0 \\\\
        0 & \\cos \\theta & -i\\sin \\theta & 0 \\\\
        0 & -i\\sin \\theta & \\cos \\theta & 0 \\\\
        0 & 0 & 0 & e^{-i \\phi } \\\\
        \\end{pmatrix}

    Args:
        q0 (int): the first qubit to be swapped id number.
        q1 (int): the second qubit to be swapped id number.
        theta (float): Angle for the one-qubit rotation.
        phi (float): Angle for the |11> phase.
    """
    # TODO: Check how this works with QASM.

    def __init__(self, q0, q1, theta, phi):
        super(fSim, self).__init__()
        self.name = "fsim"
        self.target_qubits = (q0, q1)
        self.theta = theta
        self.phi = phi


class GeneralizedfSim(Gate):
    """The fSim gate with a general rotation.

    Corresponds to the following unitary matrix

    .. math::
        \\begin{pmatrix}
        1 & 0 & 0 & 0 \\\\
        0 & R_{00} & R_{01} & 0 \\\\
        0 & R_{10} & R_{11} & 0 \\\\
        0 & 0 & 0 & e^{-i \\phi } \\\\
        \\end{pmatrix}

    Args:
        q0 (int): the first qubit to be swapped id number.
        q1 (int): the second qubit to be swapped id number.
        unitary (np.ndarray): Unitary that corresponds to the one-qubit rotation.
        phi (float): Angle for the |11> phase.
    """

    def __init__(self, q0, q1, unitary, phi):
        super(GeneralizedfSim, self).__init__()
        self.name = "generalizedfsim"
        self.target_qubits = (q0, q1)
        self.unitary = unitary
        self.phi = phi


class TOFFOLI(Gate):
    """The Toffoli gate.

    Args:
        q0 (int): the first control qubit id number.
        q1 (int): the second control qubit id number.
        q2 (int): the target qubit id number.
    """

    def __init__(self, q0, q1, q2):
        super(TOFFOLI, self).__init__()
        self.name = "ccx"
        self.control_qubits = (q0, q1)
        self.target_qubits = (q2,)


class Unitary(Gate):
    """Arbitrary unitary gate.

    Args:
        unitary: Unitary matrix as a tensor supported by the backend.
            Note that there is no check that the matrix passed is actually
            unitary. This allows the user to create non-unitary gates.
        *q (int): Qubit id numbers that the gate acts on.
        name (str): Optional name for the gate.
    """

    def __init__(self, unitary, *q, name: Optional[str] = None):
        super(Unitary, self).__init__()
        self.name = "Unitary" if name is None else name
        self.unitary = unitary
        self.target_qubits = tuple(q)


class VariationalLayer(Gate):
    """Layer of one-qubit parametrized gates followed by two-qubit entangling gates.

    Performance is optimized by fusing the variational one-qubit gates with the
    two-qubit entangling gates that follow them and applying a single layer of
    two-qubit gates as 4x4 matrices.

    Args:
        qubit_pairs (list): List of pairs of qubit IDs on which the two qubit gate act.
        one_qubit_gate: Type of one qubit gate to use as the variational gate.
        two_qubit_gate: Type of two qubit gate to use as entangling gate.
        params_map (dict): Variational parameters of one qubit gates as a dictionary
            that maps qubit IDs to the corresponding parameter value.
        params_map2 (dict): Same as ``params_map`` but for the layer of one-qubit
            gates after the two-qubit gate ones.
        name (str): Optional name for the gate.
            If ``None`` the name ``"VariationalLayer"`` will be used.

    Example:
        ::

            import numpy as np
            from qibo.models import Circuit
            from qibo import gates
            # generate an array of variational parameters for 8 qubits
            theta = 2 * np.pi * np.random.random(8)

            # define qubit pairs that two qubit gates will act
            pairs = [(i, i + 1) for i in range(0, 7, 2)]
            # map variational parameters to qubit IDs
            theta_map = {i: th for i, th in enumerate(theta}
            # define a circuit of 8 qubits and add the variational layer
            c = Circuit(8)
            c.add(gates.VariationalLayer(pairs, gates.RY, gates.CZ, theta_map))
            # this will create an optimized version of the following circuit
            c2 = Circuit(8)
            c.add((gates.RY(i, th) for i, th in enumerate(theta)))
            c.add((gates.CZ(i, i + 1) for i in range(7)))
    """

    def __init__(self, qubit_pairs: List[Tuple[int, int]],
                 one_qubit_gate, two_qubit_gate,
                 params_map: Dict[int, float],
                 params_map2: Optional[Dict[int, float]] = None,
                 name: Optional[str] = None):
        super(VariationalLayer, self).__init__()
        self.name = "VariationalLayer" if name is None else name
        self.params_map = dict(params_map)
        targets = set(self.params_map.keys())
        self.target_qubits = tuple(targets)
        if params_map2 is not None:
            self.params_map2 = dict(params_map2)
            if targets != set(self.params_map2.keys()):
                raise ValueError("Invalid parameter maps given in variational layer.")
        else:
            self.params_map2 = None

        self.qubit_pairs = qubit_pairs
        two_qubit_targets = set(q for p in qubit_pairs for q in p)
        additional_targets = targets - two_qubit_targets
        if not additional_targets:
            self.additional_target = None
        elif len(additional_targets) == 1:
            self.additional_target = additional_targets.pop()
        else:
            raise ValueError("Variational layer can have at most one additional "
                             "target for one qubit gates but has {}."
                             "".format(additional_targets))

        self.one_qubit_gate = one_qubit_gate
        self.two_qubit_gate = two_qubit_gate


class NoiseChannel(Gate):
    """Probabilistic noise channel.

    Implements the following evolution

    .. math::
        \\rho \\rightarrow (1 - p_x - p_y - p_z) \\rho + p_x X\\rho X + p_y Y\\rho Y + p_z Z\\rho Z

    which can be used to simulate phase flip and bit flip errors.

    Args:
        q (int): Qubit id that the noise acts on.
        px (float): Bit flip (X) error probability.
        py (float): Y-error probability.
        pz (float): Phase flip (Z) error probability.
    """

    def __init__(self, q, px=0, py=0, pz=0):
        super(NoiseChannel, self).__init__()
        self.name = "NoiseChannel"
        self.is_channel = True
        self.target_qubits = (q,)
        self.p = (px, py, pz)
        self.total_p = sum(self.p)

    def controlled_by(self, *q):
        """"""
        raise ValueError("Noise channel cannot be controlled on qubits.")


class GeneralChannel(Gate):
    """General channel defined by arbitrary Krauss operators.

    Implements the following evolution

    .. math::
        \\rho \\rightarrow \\sum _k A_k \\rho A_k^\\dagger

    where A are arbitrary Krauss operators given by the user. Note that the
    Krauss operators set should be trace preserving, however this is not checked here.
    For more information on channels and Krauss operators please check
    `J. Preskill's notes <http://www.theory.caltech.edu/people/preskill/ph219/chap3_15.pdf>`_.

    Args:
        A (list): List of Krauss operators as pairs ``(qubits, Ak)`` where
          qubits are the qubit ids that ``Ak`` acts on and ``Ak`` is the
          corresponding matrix.

    Example:
        ::

            from qibo.models import Circuit
            from qibo import gates
            # initialize circuit with 3 qubits
            c = Circuit(3)
            # define a sqrt(0.4) * X gate
            a1 = np.sqrt(0.4) * np.array([[0, 1], [1, 0]])
            # define a sqrt(0.6) * CNOT gate
            a2 = np.sqrt(0.6) * np.array([[1, 0, 0, 0], [0, 1, 0, 0],
                                          [0, 0, 0, 1], [0, 0, 1, 0]])
            # define the channel rho -> 0.4 X{1} rho X{1} + 0.6 CNOT{0, 2} rho CNOT{0, 2}
            channel = gates.GeneralChannel([((1,), a1), ((0, 2), a2)])
            # add the channel to the circuit
            c.add(channel)
    """

    def __init__(self, A):
        super(GeneralChannel, self).__init__()
        self.name = "GeneralChannel"
        self.is_channel = True
        self.target_qubits = tuple(sorted(set(
          q for qubits, _ in A for q in qubits)))

        # Check that given operators have the proper shape
        for qubits, matrix in A:
            rank = 2 ** len(qubits)
            shape = tuple(matrix.shape)
            if shape != (rank, rank):
                raise ValueError("Invalid Krauss operator shape {} for acting "
                                 "on {} qubits.".format(shape, len(qubits)))

    def controlled_by(self, *q):
        """"""
        raise ValueError("Channel cannot be controlled on qubits.")


class Flatten(Gate):
    """Passes an arbitrary state vector in the circuit.

    Args:
        coefficients (list): list of the target state vector components.
            This can also be a tensor supported by the backend.
    """

    def __init__(self, coefficients):
        super(Flatten, self).__init__()
        self.name = "Flatten"
        self.coefficients = coefficients
        import math
        self.target_qubits = tuple(range(int(math.log2(len(coefficients)))))<|MERGE_RESOLUTION|>--- conflicted
+++ resolved
@@ -206,11 +206,7 @@
         if len(q) == 1:
             gate = getattr(self._MODULE, "CZ")(q[0], self.target_qubits[0])
         else:
-<<<<<<< HEAD
-            gate = super(X, self).controlled_by(*q)
-=======
             gate = super(Z, self).controlled_by(*q)
->>>>>>> 5da13fb8
         return gate
 
 
