--- conflicted
+++ resolved
@@ -243,12 +243,8 @@
         initial_state = tf.zeros(2 ** self.nqubits, dtype=self.dtype)
         update = tf.constant([1], dtype=self.dtype)
         initial_state = tf.tensor_scatter_nd_update(initial_state,
-<<<<<<< HEAD
-                                                    [[0]], update)
-=======
                                                     tf.constant([[0]], dtype=DTYPEINT),
                                                     update)
->>>>>>> a5e37c47
         initial_state = tf.reshape(initial_state, self.nqubits * (2,))
         return initial_state
 
