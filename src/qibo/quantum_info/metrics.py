import numpy as np

from qibo.backends import GlobalBackend
from qibo.config import PRECISION_TOL, raise_error


def purity(state):
    """Purity of a quantum state :math:`\\rho`, which is given by :math:`\\text{Tr}(\\rho^{2})`.

    Args:
        state (ndarray): statevector or density matrix.
    Returns:
        float: Purity of quantum ``state`` :math:`\\rho`.
    """

    if (
        (len(state.shape) >= 3)
        or (len(state) == 0)
        or (len(state.shape) == 2 and state.shape[0] != state.shape[1])
    ):
        raise_error(
            TypeError,
            f"Object must have dims either (k,) or (k,k), but have dims {state.shape}.",
        )

    if len(state.shape) == 1:
        pur = np.abs(np.dot(np.conj(state), state)) ** 2
    else:
        pur = np.real(np.trace(np.dot(state, state)))

    # this is necessary to remove the float from inside
    # a 0-dim ndarray
    pur = float(pur)

    return pur


<<<<<<< HEAD
def impurity(state):
    """Impurity of quantum state :math:`\\rho`, which is given by
    :math:`1 - \\text{purity}(\\rho)`, where :math:`\\text{purity}`
    is defined in :func:`qibo.quantum_info.purity`.

    Args:
        state (ndarray): statevector or density matrix.

    Returns:
        float: impurity of ``state`` :math:`\\rho`.
    """
    return 1 - purity(state)


def entropy(state, base: float = 2, validate: bool = False, backend=None):
=======
def concurrence(state, bipartition, check_purity: bool = True, backend=None):
    """Calculates concurrence of a pure bipartite quantum state
    :math:`\\rho \\in \\mathcal{H}_{A} \\otimes \\mathcal{H}_{B}` as

    .. math::
        C(\\rho) = \\sqrt{2 \\, (\\text{tr}^{2}(\\rho) - \\text{tr}(\\rho_{B}^{2}))} \\, ,

    where :math:`\\rho_{B} = \\text{tr}_{B}(\\rho)` is the reduced density operator
    obtained by tracing out the qubits in the ``bipartition`` :math:`B`.

    Args:
        state (ndarray): statevector or density matrix.
        bipartition (list or tuple or ndarray): qubits in the subsystem to be traced out.
        check_purity (bool, optional): if ``True``, checks if ``state`` is pure. If ``False``,
            it assumes ``state`` is pure . Defaults to ``True``.
        backend (:class:`qibo.backends.abstract.Backend`, optional): backend to be used
            in the execution. If ``None``, it uses :class:`qibo.backends.GlobalBackend`.
            Defaults to ``None``.

    Returns:
        float: Concurrence of :math:`\\rho`.
    """
    if backend is None:  # pragma: no cover
        backend = GlobalBackend()

    if (
        (len(state.shape) not in [1, 2])
        or (len(state) == 0)
        or (len(state.shape) == 2 and state.shape[0] != state.shape[1])
    ):
        raise_error(
            TypeError,
            f"Object must have dims either (k,) or (k,k), but have dims {state.shape}.",
        )

    if isinstance(check_purity, bool) is False:
        raise_error(
            TypeError,
            f"check_purity must be type bool, but it is type {type(check_purity)}.",
        )

    nqubits = int(np.log2(state.shape[0]))

    if check_purity is True:
        purity_total_system = purity(state)

        mixed = bool(abs(purity_total_system - 1.0) > PRECISION_TOL)
        if mixed is True:
            raise_error(
                NotImplementedError,
                "concurrence only implemented for pure quantum states.",
            )

    reduced_density_matrix = (
        backend.partial_trace(state, bipartition, nqubits)
        if len(state.shape) == 1
        else backend.partial_trace_density_matrix(state, bipartition, nqubits)
    )

    purity_reduced = purity(reduced_density_matrix)
    if purity_reduced - 1.0 > 0.0:
        purity_reduced = round(purity_reduced, 7)

    concur = np.sqrt(2 * (1 - purity_reduced))

    return concur


def entanglement_of_formation(
    state, bipartition, base: float = 2, check_purity: bool = True, backend=None
):
    """Calculates the entanglement of formation :math:`E_{f}` of a pure bipartite
    quantum state :math:`\\rho`, which is given by

    .. math::
        E_{f} = H([1 - x, x]) \\, ,

    where

    .. math::
        x = \\frac{1 + \\sqrt{1 - C^{2}(\\rho)}}{2} \\, ,

    :math:`C(\\rho)` is the :func:`qibo.quantum_info.concurrence` of :math:`\\rho`,
    and :math:`H` is the :func:`qibo.quantum_info.shannon_entropy`.

    Args:
        state (ndarray): statevector or density matrix.
        bipartition (list or tuple or ndarray): qubits in the subsystem to be traced out.
        base (float): the base of the log in :func:`qibo.quantum_info.shannon_entropy`.
            Defaults to  :math:`2`.
        check_purity (bool, optional): if ``True``, checks if ``state`` is pure. If ``False``,
            it assumes ``state`` is pure . Default: ``True``.
        backend (:class:`qibo.backends.abstract.Backend`, optional): backend to be used
            in the execution. If ``None``, it uses :class:`qibo.backends.GlobalBackend`.
            Defaults to ``None``.


    Returns:
        float: entanglement of formation of state :math:`\\rho`.
    """
    if backend is None:  # pragma: no cover
        backend = GlobalBackend()

    from qibo.quantum_info.utils import shannon_entropy

    concur = concurrence(
        state, bipartition=bipartition, check_purity=check_purity, backend=backend
    )
    concur = (1 + np.sqrt(1 - concur**2)) / 2
    probabilities = [1 - concur, concur]

    ent_of_form = shannon_entropy(probabilities, base=base, backend=backend)

    return ent_of_form


def entropy(state, base: float = 2, check_hermitian: bool = False, backend=None):
>>>>>>> 76caad2a
    """The von-Neumann entropy :math:`S(\\rho)` of a quantum state :math:`\\rho`, which
    is given by

    .. math::
        S(\\rho) = - \\text{Tr}\\left[\\rho \\, \\log(\\rho)\\right]

    Args:
        state (ndarray): statevector or density matrix.
<<<<<<< HEAD
        base (float, optional): the base of the log. Defaults to :math:`2`.
        validate (bool, optional): if ``True``, checks if ``state`` is Hermitian. If ``False``,
            it assumes ``state`` is Hermitian . Defaults to ``False``.
=======
        base (float, optional): the base of the log. Default: 2.
        check_hermitian (bool, optional): if ``True``, checks if ``state`` is Hermitian. If ``False``,
            it assumes ``state`` is Hermitian . Default: ``False``.
>>>>>>> 76caad2a
        backend (:class:`qibo.backends.abstract.Backend`, optional): backend to be used
            in the execution. If ``None``, it uses
            :class:`qibo.backends.GlobalBackend`. Defaults to ``None``.

    Returns:
        float: The von-Neumann entropy :math:`S` of ``state`` :math:`\\rho`.
    """
    if backend is None:  # pragma: no cover
        backend = GlobalBackend()

    if base <= 0.0:
        raise_error(ValueError, "log base must be non-negative.")

    if (
        (len(state.shape) >= 3)
        or (len(state) == 0)
        or (len(state.shape) == 2 and state.shape[0] != state.shape[1])
    ):
        raise_error(
            TypeError,
            f"Object must have dims either (k,) or (k,k), but have dims {state.shape}.",
        )

    if purity(state) == 1.0:
        ent = 0.0
    else:
        if check_hermitian is True:
            hermitian = bool(
                backend.calculate_norm(np.transpose(np.conj(state)) - state)
                < PRECISION_TOL
            )
            if (
                hermitian is False and backend.__class__.__name__ == "CupyBackend"
            ):  # pragma: no cover
                raise_error(
                    NotImplementedError,
                    f"CupyBackend does not support `np.linalg.eigvals` for non-Hermitian `state`.",
                )
            eigenvalues = (
                np.linalg.eigvalsh(state)
                if hermitian is True
                else np.linalg.eigvals(state)
            )
        else:
            eigenvalues = np.linalg.eigvalsh(state)

        if base == 2:
            log_prob = np.where(eigenvalues > 0, np.log2(eigenvalues), 0.0)
        elif base == 10:
            log_prob = np.where(eigenvalues > 0, np.log10(eigenvalues), 0.0)
        elif base == np.e:
            log_prob = np.where(eigenvalues > 0, np.log(eigenvalues), 0.0)
        else:
            log_prob = np.where(
                eigenvalues > 0, np.log(eigenvalues) / np.log(base), 0.0
            )

        ent = -np.sum(eigenvalues * log_prob)
        # absolute value if entropy == 0.0 to avoid returning -0.0
        ent = np.abs(ent) if ent == 0.0 else ent

    ent = float(ent)

    return ent


def entanglement_entropy(
    state,
    bipartition,
    base: float = 2,
    check_hermitian: bool = False,
    backend=None,
):
    """Calculates the entanglement entropy :math:`S` of ``state`` :math:`\\rho`,
    which is given by

    .. math::
        S(\\rho_{A}) = -\\tr(\\rho_{A} \\, \\log(\\rho_{A})) \\, ,

    where :math:`\\rho_{A} = \\tr_{B}(\\rho)` is the reduced density matrix calculated
    by tracing out the ``bipartition`` :math:`B`.

    Args:
        state (ndarray): statevector or density matrix.
        bipartition (list or tuple or ndarray): qubits in the subsystem to be traced out.
<<<<<<< HEAD
        base (float, optional): the base of the log. Defaults to :math:`2`.
        validate (bool, optional): if ``True``, checks if :math:`\\rho_{A}` is Hermitian.
            If ``False``, it assumes ``state`` is Hermitian . Defaults to ``False``.
=======
        base (float, optional): the base of the log. Default: 2.
        check_hermitian (bool, optional): if ``True``, checks if :math:`\\rho_{A}` is Hermitian.
            If ``False``, it assumes ``state`` is Hermitian . Default: ``False``.
>>>>>>> 76caad2a
        backend (:class:`qibo.backends.abstract.Backend`, optional): backend to be used
            in the execution. If ``None``, it uses
            :class:`qibo.backends.GlobalBackend`. Defaults to ``None``.

    Returns:
        float: Entanglement entropy :math:`S` of ``state`` :math:`\\rho`.
    """
    if backend is None:  # pragma: no cover
        backend = GlobalBackend()

    if base <= 0.0:
        raise_error(ValueError, "log base must be non-negative.")

    if (
        (len(state.shape) not in [1, 2])
        or (len(state) == 0)
        or (len(state.shape) == 2 and state.shape[0] != state.shape[1])
    ):
        raise_error(
            TypeError,
            f"Object must have dims either (k,) or (k,k), but have dims {state.shape}.",
        )

    nqubits = int(np.log2(state.shape[0]))

    reduced_density_matrix = (
        backend.partial_trace(state, bipartition, nqubits)
        if len(state.shape) == 1
        else backend.partial_trace_density_matrix(state, bipartition, nqubits)
    )

    entropy_entanglement = entropy(
        reduced_density_matrix,
        base=base,
        check_hermitian=check_hermitian,
        backend=backend,
    )

    return entropy_entanglement


def trace_distance(state, target, check_hermitian: bool = False, backend=None):
    """Trace distance between two quantum states, :math:`\\rho` and :math:`\\sigma`:

    .. math::
        T(\\rho, \\sigma) = \\frac{1}{2} \\, \\|\\rho - \\sigma\\|_{1} = \\frac{1}{2} \\,
            \\text{Tr}\\left[ \\sqrt{(\\rho - \\sigma)^{\\dagger}(\\rho - \\sigma)}
            \\right] \\, ,

    where :math:`\\|\\cdot\\|_{1}` is the Schatten 1-norm.

    Args:
        state (ndarray): statevector or density matrix.
        target (ndarray): statevector or density matrix.
<<<<<<< HEAD
        validate (bool, optional): if ``True``, checks if :math:`\\rho - \\sigma` is Hermitian.
            If ``False``, it assumes the difference is Hermitian. Defaults to ``False``.
=======
        check_hermitian (bool, optional): if ``True``, checks if :math:`\\rho - \\sigma` is Hermitian.
            If ``False``, it assumes the difference is Hermitian. Default: ``False``.
>>>>>>> 76caad2a
        backend (:class:`qibo.backends.abstract.Backend`, optional): backend to be used
            in the execution. If ``None``, it uses :class:`qibo.backends.GlobalBackend`.
            Defaults to ``None``.

    Returns:
        float: Trace distance between ``state`` :math:`\\rho` and ``target`` :math:`\\sigma`.
    """
    if backend is None:  # pragma: no cover
        backend = GlobalBackend()

    if state.shape != target.shape:
        raise_error(
            TypeError,
            f"State has dims {state.shape} while target has dims {target.shape}.",
        )

    if (len(state.shape) >= 3) or (len(state) == 0):
        raise_error(
            TypeError,
            "Both objects must have dims either (k,) or (k,l), "
            + f"but have dims {state.shape} and {target.shape}",
        )

    if len(state.shape) == 1:
        state = np.outer(np.conj(state), state)
        target = np.outer(np.conj(target), target)

    difference = state - target
    if check_hermitian is True:
        hermitian = bool(
            backend.calculate_norm(np.transpose(np.conj(difference)) - difference)
            <= PRECISION_TOL
        )
        if (
            not hermitian and backend.__class__.__name__ == "CupyBackend"
        ):  # pragma: no cover
            raise_error(
                NotImplementedError,
                f"CupyBackend does not support `np.linalg.eigvals` for non-Hermitian `state - target`.",
            )
        eigenvalues = (
            np.linalg.eigvalsh(difference)
            if hermitian
            else np.linalg.eigvals(difference)
        )
    else:
        eigenvalues = np.linalg.eigvalsh(difference)

    distance = np.sum(np.absolute(eigenvalues)) / 2
    distance = float(distance)

    return distance


def hilbert_schmidt_distance(state, target):
    """Hilbert-Schmidt distance between two quantum states:

    .. math::
        \\langle \\rho \\, , \\, \\sigma \\rangle_{\\text{HS}} =
            \\text{Tr}\\left((\\rho - \\sigma)^{2}\\right)

    Args:
        state (ndarray): statevector or density matrix.
        target (ndarray): statevector or density matrix.

    Returns:
        float: Hilbert-Schmidt distance between ``state`` :math:`\\rho`
        and ``target`` :math:`\\sigma`.
    """

    if state.shape != target.shape:
        raise_error(
            TypeError,
            f"State has dims {state.shape} while target has dims {target.shape}.",
        )

    if (len(state.shape) >= 3) or (len(state) == 0):
        raise_error(
            TypeError,
            "Both objects must have dims either (k,) or (k,l), "
            + f"but have dims {state.shape} and {target.shape}",
        )

    if len(state.shape) == 1:
        state = np.outer(np.conj(state), state)
        target = np.outer(np.conj(target), target)

    distance = np.real(np.trace((state - target) ** 2))
    distance = float(distance)

    return distance


def fidelity(state, target, check_purity: bool = False):
    """Fidelity between two quantum states (when at least one state is pure).

    .. math::
        F(\\rho, \\sigma) = \\text{Tr}^{2}\\left( \\sqrt{\\sqrt{\\sigma} \\,
            \\rho^{\\dagger} \\, \\sqrt{\\sigma}} \\right) =
            \\text{Tr}(\\rho \\, \\sigma)

    where the last equality holds because the ``target`` state
    :math:`\\sigma` is assumed to be pure.

    Args:
        state (ndarray): statevector or density matrix.
        target (ndarray): statevector or density matrix.
        check_purity (bool, optional): if ``True``, checks if one of the
            input states is pure. Defaults to ``False``.

    Returns:
        float: Fidelity between ``state`` :math:`\\rho` and ``target`` :math:`\\sigma`.
    """

    if state.shape != target.shape:
        raise_error(
            TypeError,
            f"State has dims {state.shape} while target has dims {target.shape}.",
        )

    if len(state.shape) >= 3 or len(state.shape) == 0:
        raise_error(
            TypeError,
            "Both objects must have dims either (k,) or (k,l), "
            + f"but have dims {state.shape} and {target.shape}",
        )

    if check_purity is True:
        purity_state = purity(state)
        purity_target = purity(target)
        if (
            (purity_state < 1.0 - PRECISION_TOL) or (purity_state > 1.0 + PRECISION_TOL)
        ) and (
            (purity_target < 1.0 - PRECISION_TOL)
            or (purity_target > 1.0 + PRECISION_TOL)
        ):
            raise_error(
                ValueError,
                f"Neither state is pure. Purity state (ndarray): {purity_state} , "
                + f"Purity target (ndarray): {purity_target}.",
            )

    if len(state.shape) == 1 and len(target.shape) == 1:
        fid = np.abs(np.dot(np.conj(state), target)) ** 2
    elif len(state.shape) == 2 and len(target.shape) == 2:
        fid = np.real(np.trace(np.dot(state, target)))

    fid = float(fid)

    return fid


<<<<<<< HEAD
def infidelity(state, target, validate: bool = False):
    """Infidelity between ``state`` :math:`\\rho` and ``target`` state :math:`\\sigma`,
    which is given by

    .. math::
        1 - F(\\rho, \\, \\sigma) \\, ,

    where :math:`F(\\rho, \\, \\sigma)` is the :func:`qibo.quantum_info.fidelity`
    between ``state`` and ``target``.

    Args:
        state (ndarray): statevector or density matrix.
        target (ndarray): statevector or density matrix.
        validate (bool, optional): if ``True``, checks if one of the
            input states is pure. Defaults to ``False``.

    Returns:
        float: Infidelity between ``state`` :math:`\\rho` and ``target`` :math:`\\sigma`.
    """
    return 1 - fidelity(state, target, validate=validate)


def bures_angle(state, target, validate: bool = False):
=======
def bures_angle(state, target, check_purity: bool = False):
>>>>>>> 76caad2a
    """Calculates the Bures angle :math:`D_{A}` between a ``state`` :math:`\\rho`
    and a ``target`` state :math:`\\sigma`. This is given by

    .. math::
        D_{A}(\\rho, \\, \\sigma) = \\text{arccos}\\left(\\sqrt{F(\\rho, \\, \\sigma)}\\right) \\, ,

    where :math:`F(\\rho, \\sigma)` is the :func:`qibo.quantum_info.fidelity`
    between `state` and `target`.

    Args:
        state (ndarray): statevector or density matrix.
        target (ndarray): statevector or density matrix.
        check_purity (bool, optional): if ``True``, checks if one of the
            input states is pure. Defaults to ``False``.

    Returns:
        float: Bures angle between ``state`` and ``target``.
    """
    angle = np.arccos(np.sqrt(fidelity(state, target, check_purity=check_purity)))

    return angle


def bures_distance(state, target, check_purity: bool = False):
    """Calculates the Bures distance :math:`D_{B}` between a ``state`` :math:`\\rho`
    and a ``target`` state :math:`\\sigma`. This is given by

    .. math::
        D_{B}(\\rho, \\, \\sigma) = \\sqrt{2 \\, (1 - \\sqrt{F(\\rho, \\, \\sigma)})}

    where :math:`F(\\rho, \\sigma)` is the :func:`qibo.quantum_info.fidelity`
    between `state` and `target`.

    Args:
        state (ndarray): statevector or density matrix.
        target (ndarray): statevector or density matrix.
        check_purity (bool, optional): if ``True``, checks if one of the
            input states is pure. Defaults to ``False``.

    Returns:
        float: Bures distance between ``state`` and ``target``.
    """
    distance = np.sqrt(
        2 * (1 - np.sqrt(fidelity(state, target, check_purity=check_purity)))
    )

    return distance


<<<<<<< HEAD
def process_fidelity(channel, target=None, validate: bool = False, backend=None):
    """Process fidelity between a quantum ``channel`` :math:`\\mathcal{E}` and a
    ``target`` unitary channel :math:`U`. The process fidelity is defined as
=======
def process_fidelity(channel, target=None, check_unitary: bool = False, backend=None):
    """Process fidelity between two quantum channels (when at least one channel is` unitary),
>>>>>>> 76caad2a

    .. math::
        F_{\\text{pro}}(\\mathcal{E}, \\mathcal{U}) = \\frac{1}{d^{2}} \\,
            \\text{Tr}(\\mathcal{E}^{\\dagger} \\, \\mathcal{U})

    Args:
<<<<<<< HEAD
        channel: quantum channel :math:`\\mathcal{E}`.
        target (optional): quantum channel :math:`U`. If ``None``, target is the
            Identity channel. Defaults to ``None``.
        validate (bool, optional): if True, checks if one of the
            input channels is unitary. Defaults to ``False``.
=======
        channel: quantum channel.
        target (optional): quantum channel. If ``None``, target is the Identity channel.
            Default: ``None``.
        check_unitary (bool, optional): if True, checks if one of the
            input channels is unitary. Default: ``False``.
>>>>>>> 76caad2a
        backend (:class:`qibo.backends.abstract.Backend`, optional): backend to be used
            in the execution. If ``None``, it uses :class:`qibo.backends.GlobalBackend`.
            Defaults to ``None``.

    Returns:
        float: Process fidelity between ``channel`` and ``target``.
    """
    if backend is None:  # pragma: no cover
        backend = GlobalBackend()

    if target is not None:
        if channel.shape != target.shape:
            raise_error(
                TypeError,
                f"Channels must have the same dims, but {channel.shape} != {target.shape}",
            )

    dim = int(np.sqrt(channel.shape[0]))

    if check_unitary is True:
        norm_channel = backend.calculate_norm(
            np.dot(np.conj(np.transpose(channel)), channel) - np.eye(dim**2)
        )
        if target is None and norm_channel > PRECISION_TOL:
            raise_error(TypeError, "Channel is not unitary and Target is None.")
        if target is not None:
            norm_target = backend.calculate_norm(
                np.dot(np.conj(np.transpose(target)), target) - np.eye(dim**2)
            )
            if (norm_channel > PRECISION_TOL) and (norm_target > PRECISION_TOL):
                raise_error(TypeError, "Neither channel is unitary.")

    if target is None:
        # With no target, return process fidelity with Identity channel
        fid = np.real(np.trace(channel)) / dim**2
        fid = float(fid)
        return fid

    fid = np.real(np.trace(np.dot(np.conj(np.transpose(channel)), target))) / dim**2
    fid = float(fid)

    return fid


<<<<<<< HEAD
def process_infidelity(channel, target=None, validate: bool = False, backend=None):
    """Process infidelity between quantum channel :math:`\\mathcal{E}`
    and a ``target`` unitary channel :math:`U`. The process infidelity is defined as

    .. math::
        1 - F_{\\text{pro}}(\\mathcal{E}, \\mathcal{U}) \\, ,

    where :math:`F_{\\text{pro}}` is the :func:`qibo.quantum_info.process_fidelity`.

    Args:
        channel: quantum channel :math:`\\mathcal{E}`.
        target (optional): quantum channel :math:`U`. If ``None``, target is the
            Identity channel. Defaults to ``None``.
        validate (bool, optional): if True, checks if one of the
            input channels is unitary. Defaults to ``False``.
        backend (:class:`qibo.backends.abstract.Backend`, optional): backend to be used
            in the execution. If ``None``, it uses :class:`qibo.backends.GlobalBackend`.
            Defaults to ``None``.


    Returns:
        float: Process infidelity between ``channel`` :math:`\\mathcal{E}`
        and ``target`` :math:`U`.
    """
    return 1 - process_fidelity(
        channel, target=target, validate=validate, backend=backend
    )


def average_gate_fidelity(channel, target=None, backend=None):
    """Average gate fidelity between a quantum ``channel`` :math:`\\mathcal{E}`
    and a ``target`` unitary channel :math:`U`. The average gate fidelity
    is defined as
=======
def average_gate_fidelity(
    channel, target=None, check_unitary: bool = False, backend=None
):
    """Average gate fidelity between two quantum channels (when at least one channel is unitary),
>>>>>>> 76caad2a

    .. math::
        F_{\\text{avg}}(\\mathcal{E}, \\mathcal{U}) = \\frac{d \\,
            F_{pro}(\\mathcal{E}, \\mathcal{U}) + 1}{d + 1}

    where :math:`d` is the dimension of the channels and
    :math:`F_{pro}(\\mathcal{E}, \\mathcal{U})` is the
    :meth:`~qibo.metrics.process_fidelily` of channel
    :math:`\\mathcal{E}` with respect to the unitary
    channel :math:`\\mathcal{U}`.

    Args:
        channel: quantum channel :math:`\\mathcal{E}`.
        target (optional): quantum channel :math:`\\mathcal{U}`.
            If ``None``, target is the Identity channel. Defaults to ``None``.
        check_unitary (bool, optional): if True, checks if one of the
            input channels is unitary. Default: ``False``.
        backend (:class:`qibo.backends.abstract.Backend`, optional): backend to be used
            in the execution. If ``None``, it uses :class:`qibo.backends.GlobalBackend`.
            Defaults to ``None``.

    Returns:
        float: Process fidelity between channel :math:`\\mathcal{E}`
        and target unitary channel :math:`\\mathcal{U}`.
    """

    dim = channel.shape[0]

    process_fid = process_fidelity(
        channel, target, check_unitary=check_unitary, backend=backend
    )
    process_fid = (dim * process_fid + 1) / (dim + 1)

    return process_fid


<<<<<<< HEAD
def gate_error(channel, target=None, backend=None):
    """Gate error between a quantum ``channel`` :math:`\\mathcal{E}`
    and a ``target`` unitary channel :math:`U`, which is defined as
=======
def gate_error(channel, target=None, check_unitary: bool = False, backend=None):
    """Gate error between two quantum channels (when at least one is unitary), which is
    defined as
>>>>>>> 76caad2a

    .. math::
        E(\\mathcal{E}, \\mathcal{U}) = 1 - F_{\\text{avg}}(\\mathcal{E}, \\mathcal{U}) \\, ,

    where :math:`F_{\\text{avg}}(\\mathcal{E}, \\mathcal{U})` is the
    :func:`qibo.quantum_info.average_gate_fidelity`.

    Args:
        channel: quantum channel :math:`\\mathcal{E}`.
        target (optional): quantum channel :math:`\\mathcal{U}`. If ``None``,
            target is the Identity channel. Defaults to ``None``.
        check_unitary (bool, optional): if True, checks if one of the
            input channels is unitary. Default: ``False``.
        backend (:class:`qibo.backends.abstract.Backend`, optional): backend to be used
            in the execution. If ``None``, it uses :class:`qibo.backends.GlobalBackend`.
            Defaults to ``None``.

    Returns:
        float: Gate error between ``channel`` :math:`\\mathcal{E}`
        and ``target`` :math:`\\mathcal{U}`.
    """
    error = 1 - average_gate_fidelity(
        channel, target, check_unitary=check_unitary, backend=backend
    )

    return error


def meyer_wallach_entanglement(circuit, backend=None):
    """Computes the Meyer-Wallach entanglement Q of the `circuit`,

    .. math::
        Q(\\theta) = 1 - \\frac{1}{N} \\, \\sum_{k} \\, \\text{tr}\\left(\\rho_{k^{2}}(\\theta)\\right) \\, .

    Args:
        circuit (:class:`qibo.models.Circuit`): Parametrized circuit.
        backend (:class:`qibo.backends.abstract.Backend`, optional): backend to be used
            in the execution. If ``None``, it uses :class:`qibo.backends.GlobalBackend`.
            Defaults to ``None``.

    Returns:
        float: Meyer-Wallach entanglement.
    """

    if backend is None:  # pragma: no cover
        backend = GlobalBackend()

    circuit.density_matrix = True
    nqubits = circuit.nqubits

    rho = backend.execute_circuit(circuit).state()

    entropy = 0
    for j in range(nqubits):
        trace_q = list(range(nqubits))
        trace_q.pop(j)

        rho_r = backend.partial_trace_density_matrix(rho, trace_q, nqubits)

        trace = purity(rho_r)

        entropy += trace

    entanglement = 1 - entropy / nqubits

    return entanglement


def entangling_capability(circuit, samples: int, backend=None):
    """Returns the entangling capability :math:`\\text{Ent}` of a parametrized
    circuit, which is average Meyer-Wallach entanglement Q of the circuit, i.e.

    .. math::
        \\text{Ent} = \\frac{2}{S}\\sum_{k}Q_k \\, ,

    where :math:`S` is the number of samples.

    Args:
        circuit (:class:`qibo.models.Circuit`): Parametrized circuit.
        samples (int): number of samples to estimate the integral.
        backend (:class:`qibo.backends.abstract.Backend`, optional): backend to be used
            in the execution. If ``None``, it uses :class:`qibo.backends.GlobalBackend`.
            Defaults to ``None``.

    Returns:
        float: Entangling capability.
    """

    if isinstance(samples, int) is False:
        raise_error(
            TypeError, f"samples must be type int, but it is type {type(samples)}."
        )

    from qibo.gates import I

    if backend is None:  # pragma: no cover
        backend = GlobalBackend()

    res = []
    for _ in range(samples):
        params = np.random.uniform(-np.pi, np.pi, circuit.trainable_gates.nparams)
        circuit.set_parameters(params)
        entanglement = meyer_wallach_entanglement(circuit, backend=backend)
        res.append(entanglement)

    capability = 2 * np.real(np.sum(res)) / samples

    return capability


def expressibility(circuit, t: int, samples: int, backend=None):
    """Returns the expressibility :math:`\\|A\\|_{HS}` of a parametrized
    circuit, where

    .. math::
        A = \\int_{\\text{Haar}} d\\psi \\, \\left(|\\psi\\rangle\\right.\\left.
            \\langle\\psi|\\right)^{\\otimes t} - \\int_{\\Theta} d\\psi \\,
            \\left(|\\psi_{\\theta}\\rangle\\right.\\left.
            \\langle\\psi_{\\theta}|\\right)^{\\otimes t}

    Args:
        circuit (:class:`qibo.models.Circuit`): Parametrized circuit.
        t (int): power that defines the :math:`t`-design.
        samples (int): number of samples to estimate the integrals.
        backend (:class:`qibo.backends.abstract.Backend`, optional): backend to be used
            in the execution. If ``None``, it uses :class:`qibo.backends.GlobalBackend`.
            Defaults to ``None``.

    Returns:
        float: Entangling capability.
    """

    if isinstance(t, int) is False:
        raise_error(TypeError, f"t must be type int, but it is type {type(t)}.")

    if isinstance(samples, int) is False:
        raise_error(
            TypeError, f"samples must be type int, but it is type {type(samples)}."
        )

    from qibo.quantum_info.utils import haar_integral, pqc_integral

    if backend is None:  # pragma: no cover
        backend = GlobalBackend()

    expr = haar_integral(circuit.nqubits, t, samples, backend=backend) - pqc_integral(
        circuit, t, samples, backend=backend
    )

    fid = fidelity(expr, expr)

    return fid<|MERGE_RESOLUTION|>--- conflicted
+++ resolved
@@ -35,7 +35,6 @@
     return pur
 
 
-<<<<<<< HEAD
 def impurity(state):
     """Impurity of quantum state :math:`\\rho`, which is given by
     :math:`1 - \\text{purity}(\\rho)`, where :math:`\\text{purity}`
@@ -50,8 +49,6 @@
     return 1 - purity(state)
 
 
-def entropy(state, base: float = 2, validate: bool = False, backend=None):
-=======
 def concurrence(state, bipartition, check_purity: bool = True, backend=None):
     """Calculates concurrence of a pure bipartite quantum state
     :math:`\\rho \\in \\mathcal{H}_{A} \\otimes \\mathcal{H}_{B}` as
@@ -169,7 +166,6 @@
 
 
 def entropy(state, base: float = 2, check_hermitian: bool = False, backend=None):
->>>>>>> 76caad2a
     """The von-Neumann entropy :math:`S(\\rho)` of a quantum state :math:`\\rho`, which
     is given by
 
@@ -178,15 +174,9 @@
 
     Args:
         state (ndarray): statevector or density matrix.
-<<<<<<< HEAD
         base (float, optional): the base of the log. Defaults to :math:`2`.
-        validate (bool, optional): if ``True``, checks if ``state`` is Hermitian. If ``False``,
-            it assumes ``state`` is Hermitian . Defaults to ``False``.
-=======
-        base (float, optional): the base of the log. Default: 2.
         check_hermitian (bool, optional): if ``True``, checks if ``state`` is Hermitian. If ``False``,
             it assumes ``state`` is Hermitian . Default: ``False``.
->>>>>>> 76caad2a
         backend (:class:`qibo.backends.abstract.Backend`, optional): backend to be used
             in the execution. If ``None``, it uses
             :class:`qibo.backends.GlobalBackend`. Defaults to ``None``.
@@ -272,15 +262,9 @@
     Args:
         state (ndarray): statevector or density matrix.
         bipartition (list or tuple or ndarray): qubits in the subsystem to be traced out.
-<<<<<<< HEAD
-        base (float, optional): the base of the log. Defaults to :math:`2`.
-        validate (bool, optional): if ``True``, checks if :math:`\\rho_{A}` is Hermitian.
-            If ``False``, it assumes ``state`` is Hermitian . Defaults to ``False``.
-=======
-        base (float, optional): the base of the log. Default: 2.
+        base (float, optional): the base of the log. Defaults to :math: `2`.
         check_hermitian (bool, optional): if ``True``, checks if :math:`\\rho_{A}` is Hermitian.
             If ``False``, it assumes ``state`` is Hermitian . Default: ``False``.
->>>>>>> 76caad2a
         backend (:class:`qibo.backends.abstract.Backend`, optional): backend to be used
             in the execution. If ``None``, it uses
             :class:`qibo.backends.GlobalBackend`. Defaults to ``None``.
@@ -335,13 +319,8 @@
     Args:
         state (ndarray): statevector or density matrix.
         target (ndarray): statevector or density matrix.
-<<<<<<< HEAD
-        validate (bool, optional): if ``True``, checks if :math:`\\rho - \\sigma` is Hermitian.
+        check_hermitian (bool, optional): if ``True``, checks if :math:`\\rho - \\sigma` is Hermitian.
             If ``False``, it assumes the difference is Hermitian. Defaults to ``False``.
-=======
-        check_hermitian (bool, optional): if ``True``, checks if :math:`\\rho - \\sigma` is Hermitian.
-            If ``False``, it assumes the difference is Hermitian. Default: ``False``.
->>>>>>> 76caad2a
         backend (:class:`qibo.backends.abstract.Backend`, optional): backend to be used
             in the execution. If ``None``, it uses :class:`qibo.backends.GlobalBackend`.
             Defaults to ``None``.
@@ -494,8 +473,7 @@
     return fid
 
 
-<<<<<<< HEAD
-def infidelity(state, target, validate: bool = False):
+def infidelity(state, target, check_purity: bool = False):
     """Infidelity between ``state`` :math:`\\rho` and ``target`` state :math:`\\sigma`,
     which is given by
 
@@ -504,31 +482,6 @@
 
     where :math:`F(\\rho, \\, \\sigma)` is the :func:`qibo.quantum_info.fidelity`
     between ``state`` and ``target``.
-
-    Args:
-        state (ndarray): statevector or density matrix.
-        target (ndarray): statevector or density matrix.
-        validate (bool, optional): if ``True``, checks if one of the
-            input states is pure. Defaults to ``False``.
-
-    Returns:
-        float: Infidelity between ``state`` :math:`\\rho` and ``target`` :math:`\\sigma`.
-    """
-    return 1 - fidelity(state, target, validate=validate)
-
-
-def bures_angle(state, target, validate: bool = False):
-=======
-def bures_angle(state, target, check_purity: bool = False):
->>>>>>> 76caad2a
-    """Calculates the Bures angle :math:`D_{A}` between a ``state`` :math:`\\rho`
-    and a ``target`` state :math:`\\sigma`. This is given by
-
-    .. math::
-        D_{A}(\\rho, \\, \\sigma) = \\text{arccos}\\left(\\sqrt{F(\\rho, \\, \\sigma)}\\right) \\, ,
-
-    where :math:`F(\\rho, \\sigma)` is the :func:`qibo.quantum_info.fidelity`
-    between `state` and `target`.
 
     Args:
         state (ndarray): statevector or density matrix.
@@ -537,6 +490,28 @@
             input states is pure. Defaults to ``False``.
 
     Returns:
+        float: Infidelity between ``state`` :math:`\\rho` and ``target`` :math:`\\sigma`.
+    """
+    return 1 - fidelity(state, target, check_purity=check_purity)
+
+
+def bures_angle(state, target, check_purity: bool = False):
+    """Calculates the Bures angle :math:`D_{A}` between a ``state`` :math:`\\rho`
+    and a ``target`` state :math:`\\sigma`. This is given by
+
+    .. math::
+        D_{A}(\\rho, \\, \\sigma) = \\text{arccos}\\left(\\sqrt{F(\\rho, \\, \\sigma)}\\right) \\, ,
+
+    where :math:`F(\\rho, \\sigma)` is the :func:`qibo.quantum_info.fidelity`
+    between `state` and `target`.
+
+    Args:
+        state (ndarray): statevector or density matrix.
+        target (ndarray): statevector or density matrix.
+        check_purity (bool, optional): if ``True``, checks if one of the
+            input states is pure. Defaults to ``False``.
+
+    Returns:
         float: Bures angle between ``state`` and ``target``.
     """
     angle = np.arccos(np.sqrt(fidelity(state, target, check_purity=check_purity)))
@@ -570,33 +545,20 @@
     return distance
 
 
-<<<<<<< HEAD
-def process_fidelity(channel, target=None, validate: bool = False, backend=None):
+def process_fidelity(channel, target=None, check_unitary: bool = False, backend=None):
     """Process fidelity between a quantum ``channel`` :math:`\\mathcal{E}` and a
     ``target`` unitary channel :math:`U`. The process fidelity is defined as
-=======
-def process_fidelity(channel, target=None, check_unitary: bool = False, backend=None):
-    """Process fidelity between two quantum channels (when at least one channel is` unitary),
->>>>>>> 76caad2a
 
     .. math::
         F_{\\text{pro}}(\\mathcal{E}, \\mathcal{U}) = \\frac{1}{d^{2}} \\,
             \\text{Tr}(\\mathcal{E}^{\\dagger} \\, \\mathcal{U})
 
     Args:
-<<<<<<< HEAD
         channel: quantum channel :math:`\\mathcal{E}`.
         target (optional): quantum channel :math:`U`. If ``None``, target is the
             Identity channel. Defaults to ``None``.
-        validate (bool, optional): if True, checks if one of the
-            input channels is unitary. Defaults to ``False``.
-=======
-        channel: quantum channel.
-        target (optional): quantum channel. If ``None``, target is the Identity channel.
-            Default: ``None``.
         check_unitary (bool, optional): if True, checks if one of the
             input channels is unitary. Default: ``False``.
->>>>>>> 76caad2a
         backend (:class:`qibo.backends.abstract.Backend`, optional): backend to be used
             in the execution. If ``None``, it uses :class:`qibo.backends.GlobalBackend`.
             Defaults to ``None``.
@@ -641,8 +603,7 @@
     return fid
 
 
-<<<<<<< HEAD
-def process_infidelity(channel, target=None, validate: bool = False, backend=None):
+def process_infidelity(channel, target=None, check_unitary: bool = False, backend=None):
     """Process infidelity between quantum channel :math:`\\mathcal{E}`
     and a ``target`` unitary channel :math:`U`. The process infidelity is defined as
 
@@ -655,7 +616,7 @@
         channel: quantum channel :math:`\\mathcal{E}`.
         target (optional): quantum channel :math:`U`. If ``None``, target is the
             Identity channel. Defaults to ``None``.
-        validate (bool, optional): if True, checks if one of the
+        check_unitary (bool, optional): if True, checks if one of the
             input channels is unitary. Defaults to ``False``.
         backend (:class:`qibo.backends.abstract.Backend`, optional): backend to be used
             in the execution. If ``None``, it uses :class:`qibo.backends.GlobalBackend`.
@@ -667,20 +628,16 @@
         and ``target`` :math:`U`.
     """
     return 1 - process_fidelity(
-        channel, target=target, validate=validate, backend=backend
+        channel, target=target, check_unitary=check_unitary, backend=backend
     )
 
 
-def average_gate_fidelity(channel, target=None, backend=None):
+def average_gate_fidelity(
+    channel, target=None, check_unitary: bool = False, backend=None
+):
     """Average gate fidelity between a quantum ``channel`` :math:`\\mathcal{E}`
     and a ``target`` unitary channel :math:`U`. The average gate fidelity
     is defined as
-=======
-def average_gate_fidelity(
-    channel, target=None, check_unitary: bool = False, backend=None
-):
-    """Average gate fidelity between two quantum channels (when at least one channel is unitary),
->>>>>>> 76caad2a
 
     .. math::
         F_{\\text{avg}}(\\mathcal{E}, \\mathcal{U}) = \\frac{d \\,
@@ -717,15 +674,9 @@
     return process_fid
 
 
-<<<<<<< HEAD
-def gate_error(channel, target=None, backend=None):
+def gate_error(channel, target=None, check_unitary: bool = False, backend=None):
     """Gate error between a quantum ``channel`` :math:`\\mathcal{E}`
     and a ``target`` unitary channel :math:`U`, which is defined as
-=======
-def gate_error(channel, target=None, check_unitary: bool = False, backend=None):
-    """Gate error between two quantum channels (when at least one is unitary), which is
-    defined as
->>>>>>> 76caad2a
 
     .. math::
         E(\\mathcal{E}, \\mathcal{U}) = 1 - F_{\\text{avg}}(\\mathcal{E}, \\mathcal{U}) \\, ,
