from functools import reduce
from itertools import product
from typing import Optional

import numpy as np

from qibo import matrices
from qibo.backends import GlobalBackend
from qibo.config import raise_error
from qibo.quantum_info.superoperator_transformations import vectorization


def pauli_basis(
    nqubits: int,
    normalize: bool = False,
    vectorize: bool = False,
    sparse: bool = False,
<<<<<<< HEAD
    order: str = None,
    pauli_order: str = "IXYZ",
=======
    order: Optional[str] = None,
>>>>>>> b758974c
    backend=None,
):
    """Creates the ``nqubits``-qubit Pauli basis.

    Args:
        nqubits (int): number of qubits.
        normalize (bool, optional): If ``True``, normalized basis is returned.
            Defaults to False.
        vectorize (bool, optional): If ``False``, returns a nested array with
            all Pauli matrices. If ``True``, retuns an array where every
            row is a vectorized Pauli matrix. Defaults to ``False``.
        sparse (bool, optional) If ``True``, retuns Pauli basis in a sparse
            representation. Default is ``False``.
        order (str, optional): If ``"row"``, vectorization of Pauli basis is
            performed row-wise. If ``"column"``, vectorization is performed
            column-wise. If ``"system"``, system-wise vectorization is
            performed. If ``vectorization=False``, then ``order=None`` is
            forced. Default is ``None``.
<<<<<<< HEAD
        pauli_order (str, optional): corresponds to the order of 4 single-qubit
            Pauli elements. Default is "IXYZ".
        backend (``qibo.backends.abstract.Backend``, optional): backend to be
            used in the execution. If ``None``, it uses ``GlobalBackend()``.
            Defaults to ``None``.
=======
        backend (:class:`qibo.backends.abstract.Backend`, optional): backend
            to be used in the execution. If ``None``, it uses
            :class:`qibo.backends.GlobalBackend`. Defaults to ``None``.
>>>>>>> b758974c

    Returns:
        ndarray or tuple: all Pauli matrices forming the basis. If ``sparse=True``
            and ``vectorize=True``, tuple is composed of an array of non-zero
            elements and an array with their row-wise indexes.
    """

    if nqubits <= 0:
        raise_error(ValueError, "nqubits must be a positive int.")

    if not isinstance(normalize, bool):
        raise_error(
            TypeError,
            f"normalize must be type bool, but it is type {type(normalize)} instead.",
        )

    if not isinstance(vectorize, bool):
        raise_error(
            TypeError,
            f"vectorize must be type bool, but it is type {type(vectorize)} instead.",
        )

    if not isinstance(sparse, bool):
        raise_error(
            TypeError,
            f"sparse must be type bool, but it is type {type(sparse)} instead.",
        )

    if not isinstance(pauli_order, str):
        raise_error(
            TypeError,
            f"pauli_order must be type str, but it is type {type(pauli_order)} instead.",
        )

    if set(pauli_order) != {"I", "X", "Y", "Z"}:
        raise_error(
            ValueError,
            f"pauli_order has to contain 4 symbols: I, X, Y, Z. Got {pauli_order} instead.",
        )

    if vectorize and order is None:
        raise_error(ValueError, "when vectorize=True, order must be specified.")

    if sparse and not vectorize:
        raise_error(
            NotImplementedError,
            "sparse representation is not implemented for unvectorized Pauli basis.",
        )

    if backend is None:  # pragma: no cover
        backend = GlobalBackend()

    pauli_labels = {"I": matrices.I, "X": matrices.X, "Y": matrices.Y, "Z": matrices.Z}
    basis_single = [pauli_labels[label] for label in pauli_order]

    if nqubits > 1:
        basis_full = list(product(basis_single, repeat=nqubits))
        basis_full = [reduce(np.kron, row) for row in basis_full]
    else:
        basis_full = basis_single

    if vectorize and sparse:
        basis, indexes = [], []
        for row in basis_full:
            row = vectorization(row, order=order, backend=backend)
            row_indexes = list(np.flatnonzero(row))
            indexes.append(row_indexes)
            basis.append(row[row_indexes])
            del row
    elif vectorize and not sparse:
        basis = [
            vectorization(matrix, order=order, backend=backend) for matrix in basis_full
        ]
    else:
        basis = basis_full

    basis = backend.cast(basis)

    if normalize:
        basis /= np.sqrt(2**nqubits)

    if vectorize and sparse:
        indexes = backend.cast(indexes)

        return basis, indexes

    return basis


def comp_basis_to_pauli(
    nqubits: int,
    normalize: bool = False,
    sparse: bool = False,
    order: str = "row",
    pauli_order: str = "IXYZ",
    backend=None,
):
    """Unitary matrix :math:`U` that converts operators from the Liouville
    representation in the computational basis to the Pauli-Liouville
    representation.

    The unitary :math:`U` is given by

    .. math::
        U = \\sum_{k = 0}^{d^{2} - 1} \\, \\ketbra{k}{P_{k}} \\,\\, ,

    where :math:`\\ket{P_{k}}` is the system-vectorization of the :math:`k`-th
    Pauli operator :math:`P_{k}`, and :math:`\\ket{k}` is the computational
    basis element.

    When converting a state :math:`\\ket{\\rho}` to its Pauli-Liouville
    representation :math:`\\ket{\\rho'}`, one should use ``order="system"``
    in :func:`vectorization`.

    Example:
        .. code-block:: python

            from qibo.quantum_info import random_density_matrix, vectorization, comp_basis_to_pauli
            nqubits = 2
            d = 2**nqubits
            rho = random_density_matrix(d)
            U_c2p = comp_basis_to_pauli(nqubits)
            rho_liouville = vectorization(rho, order="system")
            rho_pauli_liouville = U_c2p @ rho_liouville

    Args:
        nqubits (int): number of qubits.
        normalize (bool, optional): If ``True``, converts to the
            Pauli basis. Defaults to ``False``.
        sparse (bool, optional): If ``True``, returns unitary matrix in
            sparse representation. Default is ``False``.
        order (str, optional): If ``"row"``, vectorization of Pauli basis is
            performed row-wise. If ``"column"``, vectorization is performed
            column-wise. If ``"system"``, system-wise vectorization is
            performed. Default is ``"row"``.
<<<<<<< HEAD
        pauli_order (str, optional): corresponds to the order of 4 single-qubit
            Pauli elements. Default is "IXYZ".
        backend (``qibo.backends.abstract.Backend``, optional): backend to be
            used in the execution. If ``None``, it uses ``GlobalBackend()``.
            Defaults to ``None``.
=======
        backend (:class:`qibo.backends.abstract.Backend`, optional): backend to be
            used in the execution. If ``None``, it uses
            :class:`qibo.backends.GlobalBackend`. Defaults to ``None``.
>>>>>>> b758974c

    Returns:
        ndarray or tuple: Unitary matrix :math:`U`. If ``sparse=True``,
            tuple is composed of array of non-zero elements and an
            array with their row-wise indexes.

    """
    if backend is None:  # pragma: no cover
        backend = GlobalBackend()

    if sparse:
        elements, indexes = pauli_basis(
            nqubits,
            normalize,
            vectorize=True,
            sparse=sparse,
            order=order,
            pauli_order=pauli_order,
            backend=backend,
        )
        elements = np.conj(elements)

        return elements, indexes

    unitary = pauli_basis(
        nqubits,
        normalize,
        vectorize=True,
        sparse=sparse,
        order=order,
        pauli_order=pauli_order,
        backend=backend,
    )

    unitary = np.conj(unitary)
    unitary = backend.cast(unitary, dtype=unitary.dtype)

    return unitary


def pauli_to_comp_basis(
    nqubits: int,
    normalize: bool = False,
    sparse: bool = False,
    order: str = "row",
    pauli_order: str = "IXYZ",
    backend=None,
):
    """Unitary matrix :math:`U` that converts operators from the
    Pauli-Liouville representation to the Liouville representation
    in the computational basis.

    The unitary :math:`U` is given by

    .. math::
        U = \\sum_{k = 0}^{d^{2} - 1} \\, \\ketbra{P_{k}}{b_{k}} \\, .

    Args:
        nqubits (int): number of qubits.
        normalize (bool, optional): If ``True``, converts to the
            Pauli basis. Defaults to ``False``.
        sparse (bool, optional): If ``True``, returns unitary matrix in
            sparse representation. Default is ``False``.
        order (str, optional): If ``"row"``, vectorization of Pauli basis is
            performed row-wise. If ``"column"``, vectorization is performed
            column-wise. If ``"system"``, system-wise vectorization is
            performed. Default is ``"row"``.
<<<<<<< HEAD
        pauli_order (str, optional): corresponds to the order of 4 single-qubit
            Pauli elements. Default is "IXYZ".
        backend (``qibo.backends.abstract.Backend``, optional): backend to be
            used in the execution. If ``None``, it uses ``GlobalBackend()``.
            Defaults to ``None``.
=======
        backend (:class:`qibo.backends.abstract.Backend`, optional): backend to be
            used in the execution. If ``None``, it uses
            :class:`qibo.backends.GlobalBackend`. Defaults to ``None``.
>>>>>>> b758974c

    Returns:
        Unitary matrix :math:`U`.
    """
    if backend is None:  # pragma: no cover
        backend = GlobalBackend()

    unitary = pauli_basis(
        nqubits,
        normalize,
        vectorize=True,
        sparse=False,
        order=order,
        pauli_order=pauli_order,
        backend=backend,
    )
    unitary = np.transpose(unitary)

    if sparse:
        elements, indexes = [], []
        for row in unitary:
            index_list = list(np.flatnonzero(row))
            indexes.append(index_list)
            elements.append(row[index_list])

        elements = backend.cast(elements)
        indexes = backend.cast(indexes)

        return elements, indexes

    return unitary<|MERGE_RESOLUTION|>--- conflicted
+++ resolved
@@ -15,46 +15,42 @@
     normalize: bool = False,
     vectorize: bool = False,
     sparse: bool = False,
-<<<<<<< HEAD
-    order: str = None,
+    order: Optional[str] = None,
     pauli_order: str = "IXYZ",
-=======
-    order: Optional[str] = None,
->>>>>>> b758974c
     backend=None,
 ):
     """Creates the ``nqubits``-qubit Pauli basis.
 
-    Args:
-        nqubits (int): number of qubits.
-        normalize (bool, optional): If ``True``, normalized basis is returned.
-            Defaults to False.
-        vectorize (bool, optional): If ``False``, returns a nested array with
-            all Pauli matrices. If ``True``, retuns an array where every
-            row is a vectorized Pauli matrix. Defaults to ``False``.
-        sparse (bool, optional) If ``True``, retuns Pauli basis in a sparse
-            representation. Default is ``False``.
-        order (str, optional): If ``"row"``, vectorization of Pauli basis is
-            performed row-wise. If ``"column"``, vectorization is performed
-            column-wise. If ``"system"``, system-wise vectorization is
-            performed. If ``vectorization=False``, then ``order=None`` is
-            forced. Default is ``None``.
-<<<<<<< HEAD
-        pauli_order (str, optional): corresponds to the order of 4 single-qubit
-            Pauli elements. Default is "IXYZ".
-        backend (``qibo.backends.abstract.Backend``, optional): backend to be
-            used in the execution. If ``None``, it uses ``GlobalBackend()``.
-            Defaults to ``None``.
-=======
-        backend (:class:`qibo.backends.abstract.Backend`, optional): backend
-            to be used in the execution. If ``None``, it uses
-            :class:`qibo.backends.GlobalBackend`. Defaults to ``None``.
->>>>>>> b758974c
-
-    Returns:
-        ndarray or tuple: all Pauli matrices forming the basis. If ``sparse=True``
-            and ``vectorize=True``, tuple is composed of an array of non-zero
-            elements and an array with their row-wise indexes.
+        Args:
+            nqubits (int): number of qubits.
+            normalize (bool, optional): If ``True``, normalized basis is returned.
+                Defaults to False.
+            vectorize (bool, optional): If ``False``, returns a nested array with
+                all Pauli matrices. If ``True``, retuns an array where every
+                row is a vectorized Pauli matrix. Defaults to ``False``.
+            sparse (bool, optional) If ``True``, retuns Pauli basis in a sparse
+                representation. Default is ``False``.
+            order (str, optional): If ``"row"``, vectorization of Pauli basis is
+                performed row-wise. If ``"column"``, vectorization is performed
+                column-wise. If ``"system"``, system-wise vectorization is
+                performed. If ``vectorization=False``, then ``order=None`` is
+                forced. Default is ``None``.
+    <<<<<<< HEAD
+            pauli_order (str, optional): corresponds to the order of 4 single-qubit
+                Pauli elements. Default is "IXYZ".
+            backend (``qibo.backends.abstract.Backend``, optional): backend to be
+                used in the execution. If ``None``, it uses ``GlobalBackend()``.
+                Defaults to ``None``.
+    =======
+            backend (:class:`qibo.backends.abstract.Backend`, optional): backend
+                to be used in the execution. If ``None``, it uses
+                :class:`qibo.backends.GlobalBackend`. Defaults to ``None``.
+    >>>>>>> master
+
+        Returns:
+            ndarray or tuple: all Pauli matrices forming the basis. If ``sparse=True``
+                and ``vectorize=True``, tuple is composed of an array of non-zero
+                elements and an array with their row-wise indexes.
     """
 
     if nqubits <= 0:
@@ -148,59 +144,59 @@
     backend=None,
 ):
     """Unitary matrix :math:`U` that converts operators from the Liouville
-    representation in the computational basis to the Pauli-Liouville
-    representation.
-
-    The unitary :math:`U` is given by
-
-    .. math::
-        U = \\sum_{k = 0}^{d^{2} - 1} \\, \\ketbra{k}{P_{k}} \\,\\, ,
-
-    where :math:`\\ket{P_{k}}` is the system-vectorization of the :math:`k`-th
-    Pauli operator :math:`P_{k}`, and :math:`\\ket{k}` is the computational
-    basis element.
-
-    When converting a state :math:`\\ket{\\rho}` to its Pauli-Liouville
-    representation :math:`\\ket{\\rho'}`, one should use ``order="system"``
-    in :func:`vectorization`.
-
-    Example:
-        .. code-block:: python
-
-            from qibo.quantum_info import random_density_matrix, vectorization, comp_basis_to_pauli
-            nqubits = 2
-            d = 2**nqubits
-            rho = random_density_matrix(d)
-            U_c2p = comp_basis_to_pauli(nqubits)
-            rho_liouville = vectorization(rho, order="system")
-            rho_pauli_liouville = U_c2p @ rho_liouville
-
-    Args:
-        nqubits (int): number of qubits.
-        normalize (bool, optional): If ``True``, converts to the
-            Pauli basis. Defaults to ``False``.
-        sparse (bool, optional): If ``True``, returns unitary matrix in
-            sparse representation. Default is ``False``.
-        order (str, optional): If ``"row"``, vectorization of Pauli basis is
-            performed row-wise. If ``"column"``, vectorization is performed
-            column-wise. If ``"system"``, system-wise vectorization is
-            performed. Default is ``"row"``.
-<<<<<<< HEAD
-        pauli_order (str, optional): corresponds to the order of 4 single-qubit
-            Pauli elements. Default is "IXYZ".
-        backend (``qibo.backends.abstract.Backend``, optional): backend to be
-            used in the execution. If ``None``, it uses ``GlobalBackend()``.
-            Defaults to ``None``.
-=======
-        backend (:class:`qibo.backends.abstract.Backend`, optional): backend to be
-            used in the execution. If ``None``, it uses
-            :class:`qibo.backends.GlobalBackend`. Defaults to ``None``.
->>>>>>> b758974c
-
-    Returns:
-        ndarray or tuple: Unitary matrix :math:`U`. If ``sparse=True``,
-            tuple is composed of array of non-zero elements and an
-            array with their row-wise indexes.
+        representation in the computational basis to the Pauli-Liouville
+        representation.
+
+        The unitary :math:`U` is given by
+
+        .. math::
+            U = \\sum_{k = 0}^{d^{2} - 1} \\, \\ketbra{k}{P_{k}} \\,\\, ,
+
+        where :math:`\\ket{P_{k}}` is the system-vectorization of the :math:`k`-th
+        Pauli operator :math:`P_{k}`, and :math:`\\ket{k}` is the computational
+        basis element.
+
+        When converting a state :math:`\\ket{\\rho}` to its Pauli-Liouville
+        representation :math:`\\ket{\\rho'}`, one should use ``order="system"``
+        in :func:`vectorization`.
+
+        Example:
+            .. code-block:: python
+
+                from qibo.quantum_info import random_density_matrix, vectorization, comp_basis_to_pauli
+                nqubits = 2
+                d = 2**nqubits
+                rho = random_density_matrix(d)
+                U_c2p = comp_basis_to_pauli(nqubits)
+                rho_liouville = vectorization(rho, order="system")
+                rho_pauli_liouville = U_c2p @ rho_liouville
+
+        Args:
+            nqubits (int): number of qubits.
+            normalize (bool, optional): If ``True``, converts to the
+                Pauli basis. Defaults to ``False``.
+            sparse (bool, optional): If ``True``, returns unitary matrix in
+                sparse representation. Default is ``False``.
+            order (str, optional): If ``"row"``, vectorization of Pauli basis is
+                performed row-wise. If ``"column"``, vectorization is performed
+                column-wise. If ``"system"``, system-wise vectorization is
+                performed. Default is ``"row"``.
+    <<<<<<< HEAD
+            pauli_order (str, optional): corresponds to the order of 4 single-qubit
+                Pauli elements. Default is "IXYZ".
+            backend (``qibo.backends.abstract.Backend``, optional): backend to be
+                used in the execution. If ``None``, it uses ``GlobalBackend()``.
+                Defaults to ``None``.
+    =======
+            backend (:class:`qibo.backends.abstract.Backend`, optional): backend to be
+                used in the execution. If ``None``, it uses
+                :class:`qibo.backends.GlobalBackend`. Defaults to ``None``.
+    >>>>>>> master
+
+        Returns:
+            ndarray or tuple: Unitary matrix :math:`U`. If ``sparse=True``,
+                tuple is composed of array of non-zero elements and an
+                array with their row-wise indexes.
 
     """
     if backend is None:  # pragma: no cover
@@ -245,38 +241,38 @@
     backend=None,
 ):
     """Unitary matrix :math:`U` that converts operators from the
-    Pauli-Liouville representation to the Liouville representation
-    in the computational basis.
-
-    The unitary :math:`U` is given by
-
-    .. math::
-        U = \\sum_{k = 0}^{d^{2} - 1} \\, \\ketbra{P_{k}}{b_{k}} \\, .
-
-    Args:
-        nqubits (int): number of qubits.
-        normalize (bool, optional): If ``True``, converts to the
-            Pauli basis. Defaults to ``False``.
-        sparse (bool, optional): If ``True``, returns unitary matrix in
-            sparse representation. Default is ``False``.
-        order (str, optional): If ``"row"``, vectorization of Pauli basis is
-            performed row-wise. If ``"column"``, vectorization is performed
-            column-wise. If ``"system"``, system-wise vectorization is
-            performed. Default is ``"row"``.
-<<<<<<< HEAD
-        pauli_order (str, optional): corresponds to the order of 4 single-qubit
-            Pauli elements. Default is "IXYZ".
-        backend (``qibo.backends.abstract.Backend``, optional): backend to be
-            used in the execution. If ``None``, it uses ``GlobalBackend()``.
-            Defaults to ``None``.
-=======
-        backend (:class:`qibo.backends.abstract.Backend`, optional): backend to be
-            used in the execution. If ``None``, it uses
-            :class:`qibo.backends.GlobalBackend`. Defaults to ``None``.
->>>>>>> b758974c
-
-    Returns:
-        Unitary matrix :math:`U`.
+        Pauli-Liouville representation to the Liouville representation
+        in the computational basis.
+
+        The unitary :math:`U` is given by
+
+        .. math::
+            U = \\sum_{k = 0}^{d^{2} - 1} \\, \\ketbra{P_{k}}{b_{k}} \\, .
+
+        Args:
+            nqubits (int): number of qubits.
+            normalize (bool, optional): If ``True``, converts to the
+                Pauli basis. Defaults to ``False``.
+            sparse (bool, optional): If ``True``, returns unitary matrix in
+                sparse representation. Default is ``False``.
+            order (str, optional): If ``"row"``, vectorization of Pauli basis is
+                performed row-wise. If ``"column"``, vectorization is performed
+                column-wise. If ``"system"``, system-wise vectorization is
+                performed. Default is ``"row"``.
+    <<<<<<< HEAD
+            pauli_order (str, optional): corresponds to the order of 4 single-qubit
+                Pauli elements. Default is "IXYZ".
+            backend (``qibo.backends.abstract.Backend``, optional): backend to be
+                used in the execution. If ``None``, it uses ``GlobalBackend()``.
+                Defaults to ``None``.
+    =======
+            backend (:class:`qibo.backends.abstract.Backend`, optional): backend to be
+                used in the execution. If ``None``, it uses
+                :class:`qibo.backends.GlobalBackend`. Defaults to ``None``.
+    >>>>>>> master
+
+        Returns:
+            Unitary matrix :math:`U`.
     """
     if backend is None:  # pragma: no cover
         backend = GlobalBackend()
