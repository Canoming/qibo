"""Test channels defined in `qibo/gates.py`."""
import numpy as np
import pytest

from qibo import gates, matrices
from qibo.config import PRECISION_TOL
from qibo.quantum_info import random_density_matrix, random_stochastic_matrix


def test_general_channel(backend):
    a1 = np.sqrt(0.4) * matrices.X
    a2 = np.sqrt(0.6) * np.array(
        [[1, 0, 0, 0], [0, 1, 0, 0], [0, 0, 0, 1], [0, 0, 1, 0]]
    )
    initial_rho = random_density_matrix(2**2)
    channel = gates.KrausChannel([((1,), a1), ((0, 1), a2)])
    assert channel.target_qubits == (0, 1)
    final_rho = backend.apply_channel_density_matrix(channel, np.copy(initial_rho), 2)
    m1 = np.kron(np.eye(2), backend.to_numpy(a1))
    m2 = backend.to_numpy(a2)
    target_rho = m1.dot(initial_rho).dot(m1.conj().T) + m2.dot(initial_rho).dot(
        m2.conj().T
    )
    backend.assert_allclose(final_rho, target_rho)


def test_kraus_channel_errors(backend):
    a1 = np.sqrt(0.4) * matrices.X
    a2 = np.sqrt(0.6) * matrices.Z
    with pytest.raises(ValueError):
        gates.KrausChannel([((0, 1), a1)])
    with pytest.raises(NotImplementedError):
        gates.ThermalRelaxationChannel(0, t1=0.5, t2=0.8, time=1.0).to_choi()

    test_superop = np.array(
        [
            [0.6 + 0.0j, 0.0 + 0.0j, 0.0 + 0.0j, 0.4 + 0.0j],
            [0.0 + 0.0j, -0.6 + 0.0j, 0.4 + 0.0j, 0.0 + 0.0j],
            [0.0 + 0.0j, 0.4 + 0.0j, -0.6 + 0.0j, 0.0 + 0.0j],
            [0.4 + 0.0j, 0.0 + 0.0j, 0.0 + 0.0j, 0.6 + 0.0j],
        ]
    )
    test_choi = np.reshape(test_superop, [2] * 4).swapaxes(0, 3).reshape([4, 4])
    test_pauli = np.diag([2.0, -0.4, -2.0, 0.4])

    test_superop = backend.cast(test_superop, dtype=test_superop.dtype)
    test_choi = backend.cast(test_choi, dtype=test_choi.dtype)
    test_pauli = backend.cast(test_pauli, dtype=test_pauli.dtype)

    channel = gates.KrausChannel([((0,), a1), ((0,), a2)])

    backend.assert_allclose(
        backend.calculate_norm(channel.to_superop(backend=backend) - test_superop)
        < PRECISION_TOL,
        True,
    )
    backend.assert_allclose(
        backend.calculate_norm(channel.to_choi(backend=backend) - test_choi)
        < PRECISION_TOL,
        True,
    )
    backend.assert_allclose(
        backend.calculate_norm(channel.to_pauli_liouville(backend=backend) - test_pauli)
        < PRECISION_TOL,
        True,
    )

    gates.DepolarizingChannel((0, 1), 0.98).to_choi()


def test_depolarizing_channel_errors():
    with pytest.raises(ValueError):
<<<<<<< HEAD
        gates.DepolarizingChannel((0, 1), 1.2)
=======
        gate = gates.DepolarizingChannel(0, 1.5)
>>>>>>> a1fb6c41


def test_controlled_by_channel_error():
    with pytest.raises(ValueError):
        gates.PauliNoiseChannel(0, px=0.5).controlled_by(1)

    a1 = np.sqrt(0.4) * matrices.X
    a2 = np.sqrt(0.6) * np.array(
        [[1, 0, 0, 0], [0, 1, 0, 0], [0, 0, 0, 1], [0, 0, 1, 0]]
    )
    config = [((1,), a1), ((0, 1), a2)]
    with pytest.raises(ValueError):
        gates.KrausChannel(config).controlled_by(1)


def test_unitary_channel(backend):
    a1 = matrices.X
    a2 = np.array([[1, 0, 0, 0], [0, 1, 0, 0], [0, 0, 0, 1], [0, 0, 1, 0]])
    probs = [0.4, 0.3]
    matrices_ = [((0,), a1), ((2, 3), a2)]
    initial_state = random_density_matrix(2**4)
    channel = gates.UnitaryChannel(probs, matrices_)
    final_state = backend.apply_channel_density_matrix(
        channel, np.copy(initial_state), 4
    )

    eye = np.eye(2)
    ma1 = np.kron(np.kron(a1, eye), np.kron(eye, eye))
    ma2 = np.kron(np.kron(eye, eye), a2)
    target_state = (
        0.3 * initial_state
        + 0.4 * ma1.dot(initial_state.dot(ma1))
        + 0.3 * ma2.dot(initial_state.dot(ma2))
    )
    backend.assert_allclose(final_state, target_state)

    channel.to_choi(backend=backend)


def test_unitary_channel_probability_tolerance():
    """Create ``UnitaryChannel`` with probability sum within tolerance (see #562)."""
    nqubits = 2
    param = 0.006
    num_terms = 2 ** (2 * nqubits)
    max_param = num_terms / (num_terms - 1)
    prob_identity = 1 - param / max_param
    prob_pauli = param / num_terms
    probs = [prob_identity] + [prob_pauli] * (num_terms - 1)
    probs = np.array(probs, dtype="float64")
    matrices_ = len(probs) * [((0, 1), np.random.random((4, 4)))]
    gates.UnitaryChannel(probs, matrices_)


def test_unitary_channel_errors():
    """Check errors raised by ``gates.UnitaryChannel``."""
    a1 = matrices.X
    a2 = np.array([[1, 0, 0, 0], [0, 1, 0, 0], [0, 0, 0, 1], [0, 0, 1, 0]])
    probs = [0.4, 0.3]
    matrices_ = [((0,), a1), ((2, 3), a2)]
    # Invalid probability length
    with pytest.raises(ValueError):
        gate = gates.UnitaryChannel([0.1, 0.3, 0.2], matrices_)
    # Probability > 1
    with pytest.raises(ValueError):
        gate = gates.UnitaryChannel([1.1, 0.2], matrices_)
    # Probability sum < 0
    with pytest.raises(ValueError):
        gate = gates.UnitaryChannel([0.0, 0.0], matrices_)


def test_pauli_noise_channel(backend):
    initial_rho = random_density_matrix(2**2)
    channel = gates.PauliNoiseChannel(1, px=0.3)
    final_rho = backend.apply_channel_density_matrix(channel, np.copy(initial_rho), 2)
    gate = gates.X(1)
    target_rho = backend.apply_gate_density_matrix(gate, np.copy(initial_rho), 2)
    target_rho = 0.3 * backend.to_numpy(target_rho)
    target_rho += 0.7 * initial_rho
    backend.assert_allclose(final_rho, target_rho)

    pnp = np.array([0.1, 0.02, 0.05])
    a0 = 1
    a1 = 1 - 2 * pnp[1] - 2 * pnp[2]
    a2 = 1 - 2 * pnp[0] - 2 * pnp[2]
    a3 = 1 - 2 * pnp[0] - 2 * pnp[1]
    test_representation = np.diag([a0, a1, a2, a3])

    liouville = gates.PauliNoiseChannel(0, *pnp).to_pauli_liouville(True, backend)
    norm = np.linalg.norm(backend.to_numpy(liouville) - test_representation)

    assert norm < PRECISION_TOL


def test_generalized_pauli_noise_channel(backend):
    initial_rho = random_density_matrix(2**2)
    qubits = (1,)
    channel = gates.GeneralizedPauliNoiseChannel(qubits, [("X", 0.3)])
    final_rho = backend.apply_channel_density_matrix(channel, np.copy(initial_rho), 2)
    gate = gates.X(1)
    target_rho = backend.apply_gate_density_matrix(gate, np.copy(initial_rho), 2)
    target_rho = 0.3 * backend.to_numpy(target_rho)
    target_rho += 0.7 * initial_rho
    backend.assert_allclose(final_rho, target_rho)

    basis = ["X", "Y", "Z"]
    pnp = np.array([0.1, 0.02, 0.05])
    a0 = 1
    a1 = 1 - 2 * pnp[1] - 2 * pnp[2]
    a2 = 1 - 2 * pnp[0] - 2 * pnp[2]
    a3 = 1 - 2 * pnp[0] - 2 * pnp[1]
    test_representation = np.diag([a0, a1, a2, a3])

    liouville = gates.GeneralizedPauliNoiseChannel(
        0, list(zip(basis, pnp))
    ).to_pauli_liouville(True, backend)
    norm = np.linalg.norm(backend.to_numpy(liouville) - test_representation)

    assert norm < PRECISION_TOL


def test_depolarizing_channel(backend):
    initial_rho = random_density_matrix(2**3)
    lam = 0.3
    initial_rho_r = backend.partial_trace_density_matrix(initial_rho, (2,), 3)
    channel = gates.DepolarizingChannel((0, 1), lam)
    final_rho = channel.apply_density_matrix(backend, np.copy(initial_rho), 3)
    final_rho_r = backend.partial_trace_density_matrix(final_rho, (2,), 3)
    target_rho_r = (1 - lam) * initial_rho_r + lam * backend.cast(np.identity(4)) / 4
    backend.assert_allclose(final_rho_r, target_rho_r)


def test_reset_channel(backend):
    initial_rho = random_density_matrix(2**3)
    gate = gates.ResetChannel(0, p0=0.2, p1=0.2)
    final_rho = backend.reset_error_density_matrix(gate, np.copy(initial_rho), 3)

    trace = backend.to_numpy(backend.partial_trace_density_matrix(initial_rho, (0,), 3))
    trace = np.reshape(trace, 4 * (2,))
    zeros = np.tensordot(trace, np.array([[1, 0], [0, 0]], dtype=trace.dtype), axes=0)
    ones = np.tensordot(trace, np.array([[0, 0], [0, 1]], dtype=trace.dtype), axes=0)
    zeros = np.transpose(zeros, [4, 0, 1, 5, 2, 3])
    ones = np.transpose(ones, [4, 0, 1, 5, 2, 3])
    target_rho = 0.6 * initial_rho + 0.2 * np.reshape(zeros + ones, initial_rho.shape)
    backend.assert_allclose(final_rho, target_rho)


@pytest.mark.parametrize(
    "t1,t2,time,excpop", [(0.8, 0.5, 1.0, 0.4), (0.5, 0.8, 1.0, 0.4)]
)
def test_thermal_relaxation_channel(backend, t1, t2, time, excpop):
    """Check ``gates.ThermalRelaxationChannel`` on a 3-qubit random density matrix."""
    initial_rho = random_density_matrix(2**3)
    gate = gates.ThermalRelaxationChannel(
        0, t1, t2, time=time, excited_population=excpop
    )
    final_rho = gate.apply_density_matrix(backend, np.copy(initial_rho), 3)

    if t2 > t1:
        p0, p1, exp = gate.coefficients
        matrix = np.diag([1 - p1, p1, p0, 1 - p0])
        matrix[0, -1], matrix[-1, 0] = exp, exp
        matrix = matrix.reshape(4 * (2,))
        # Apply matrix using Eq. (3.28) from arXiv:1111.6950
        target_rho = np.copy(initial_rho).reshape(6 * (2,))
        target_rho = np.einsum("abcd,aJKcjk->bJKdjk", matrix, target_rho)
        target_rho = target_rho.reshape(initial_rho.shape)
    else:
        p0, p1, pz = gate.coefficients
        mz = np.kron(np.array([[1, 0], [0, -1]]), np.eye(4))
        z_rho = mz.dot(initial_rho.dot(mz))

        trace = backend.to_numpy(
            backend.partial_trace_density_matrix(initial_rho, (0,), 3)
        )
        trace = np.reshape(trace, 4 * (2,))
        zeros = np.tensordot(
            trace, np.array([[1, 0], [0, 0]], dtype=trace.dtype), axes=0
        )
        ones = np.tensordot(
            trace, np.array([[0, 0], [0, 1]], dtype=trace.dtype), axes=0
        )
        zeros = np.transpose(zeros, [4, 0, 1, 5, 2, 3])
        ones = np.transpose(ones, [4, 0, 1, 5, 2, 3])

        pi = 1 - p0 - p1 - pz
        target_rho = pi * initial_rho + pz * z_rho
        target_rho += np.reshape(p0 * zeros + p1 * ones, initial_rho.shape)

    backend.assert_allclose(final_rho, target_rho)


@pytest.mark.parametrize(
    "t1,t2,time,excpop",
    [
        (1.0, 0.5, 1.5, 1.5),
        (1.0, 0.5, -0.5, 0.5),
        (1.0, -0.5, 1.5, 0.5),
        (-1.0, 0.5, 1.5, 0.5),
        (1.0, 3.0, 1.5, 0.5),
    ],
)
def test_thermal_relaxation_channel_errors(t1, t2, time, excpop):
    with pytest.raises(ValueError):
        gates.ThermalRelaxationChannel(0, t1, t2, time, excited_population=excpop)


def test_readout_error_channel(backend):
    nqubits = 1
    d = 2**nqubits

    rho = random_density_matrix(d, seed=1)
    P = random_stochastic_matrix(d, seed=1)

    probability_sum = gates.ReadoutErrorChannel(0, P).apply_density_matrix(
        backend, rho, 1
    )
    probability_sum = np.diag(probability_sum).sum().real

    backend.assert_allclose(probability_sum - 1 < PRECISION_TOL, True)<|MERGE_RESOLUTION|>--- conflicted
+++ resolved
@@ -70,11 +70,7 @@
 
 def test_depolarizing_channel_errors():
     with pytest.raises(ValueError):
-<<<<<<< HEAD
-        gates.DepolarizingChannel((0, 1), 1.2)
-=======
         gate = gates.DepolarizingChannel(0, 1.5)
->>>>>>> a1fb6c41
 
 
 def test_controlled_by_channel_error():
